--- conflicted
+++ resolved
@@ -158,12 +158,8 @@
             for n in \
                 "$clitestdir/fanout/kfanout_test.log" \
                 "$clitestdir/sortmaster/sortmaster_endurance_test.log" \
-<<<<<<< HEAD
-                "$clitestdir/cp/cptest-"{n,rs,tfs}.log \
+                "$clitestdir/cp/cptest-"{n,rs,tfs.os}.log \
                 "$metasrvdir/$fscklog" \
-=======
-                "$clitestdir/cp/cptest-"{n,rs,tfs,os}.log \
->>>>>>> 08b18f83
                 ; do
                 [ -f "$n" ] || continue
                 echo "============== `basename "$n"` ================="
@@ -417,20 +413,16 @@
 
 metaServer.appendPlacementIgnoreMasterSlave = 1
 metaServer.startupAbortOnPanic = 1
-<<<<<<< HEAD
 metaServer.debugPanicOnHelloResumeFailureCount = 0
 
 metaServer.log.failureSimulationInterval = 100
 metaServer.log.panicOnIoError = 1
-
-=======
 
 metaServer.objectStoreEnabled = 1
 metaServer.objectStoreReadCanUsePoxoyOnDifferentHost = 1
 metaServer.objectStoreWriteCanUsePoxoyOnDifferentHost = 1
 metaServer.objectStorePlacementTest = 1
 chunkServer.objBlockDiscardMinMetaUptime = 8
->>>>>>> 08b18f83
 EOF
 
 if [ x"$auth" = x'yes' ]; then
@@ -658,11 +650,7 @@
     cpfromkfsopts="-T $cstimeout -R $csretry"
     export cpfromkfsopts
 
-<<<<<<< HEAD
-    for suf in n tfs rs; do
-=======
     for suf in rs n tfs os; do
->>>>>>> 08b18f83
         cptokfsopts="-T $cstimeout -R $csretry"
         if [ x"$suf" = x'rs' ]; then
             cptokfsopts="$cptokfsopts -S"
