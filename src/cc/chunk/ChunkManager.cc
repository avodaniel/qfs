--- conflicted
+++ resolved
@@ -6407,7 +6407,6 @@
                 mChunkTable.Find(cih->chunkInfo.chunkId) : 0;
             if (! ci ||
                     &((*ci)->GetDirInfo()) != &(cih->GetDirInfo()) ||
-<<<<<<< HEAD
                     ! (*ci)->CanHaveSameFileName(
                         cih->chunkInfo, cih->IsStable())) {
                 StaleChunkDeleteCompletion& cb =
@@ -6415,13 +6414,6 @@
                         cih->DetachStaleDeleteCompletionOp(),
                         mStaleChunkDeleteCompletionLists
                     );
-=======
-                    (((*ci)->IsStable() || cih->IsStable()) &&
-                        ! (*ci)->CanHaveVersion(cih->chunkInfo.chunkVersion))) {
-                KfsCallbackObj& cb = StaleChunkDeleteCompletion::Make(
-                    mStaleChunkCompletion, cih->DetachStaleDeleteCompletionOp());
-                bool ok;
->>>>>>> a8b856ce
                 if (cih->IsKeep()) {
                     inFlightFlag = MarkChunkStale(cih, &cb) == 0;
                 } else {
