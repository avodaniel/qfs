--- conflicted
+++ resolved
@@ -889,12 +889,8 @@
         } else if (iobuf.BytesConsumable() < contentLength) {
             mNetConnection->SetMaxReadAhead(
                 iobuf.BytesConsumable() - contentLength);
-<<<<<<< HEAD
-            mCurOp = op;
             const bool kComputeChecksumFlag = false;
             SetReceiveContent(contentLength, kComputeChecksumFlag);
-=======
->>>>>>> e45d36f0
             return false;
         }
         mCurOp = 0;
@@ -920,16 +916,12 @@
                 iobuf, wop->dataBuf, kForwardFlag)) {
             return false;
         }
-<<<<<<< HEAD
-        bufferBytes = op->status >= 0 ? IoRequestBytes(wop->numBytes) : 0;
+        bufferBytes = 0 <= op->status ? IoRequestBytes(wop->numBytes) : 0;
         if (GetReceiveByteCount() == (int)wop->numBytes) {
             wop->receivedChecksum = GetChecksum();
             wop->blocksChecksums.swap(GetBlockChecksums());
         }
         ReceiveClear();
-=======
-        bufferBytes = 0 <= op->status ? IoRequestBytes(wop->numBytes) : 0;
->>>>>>> e45d36f0
     } else if (op->op == CMD_RECORD_APPEND) {
         RecordAppendOp* const waop = static_cast<RecordAppendOp*>(op);
         bool       forwardFlag = false;
@@ -946,12 +938,8 @@
             )) {
             return false;
         }
-<<<<<<< HEAD
-        bufferBytes = op->status >= 0 ? IoRequestBytes(waop->numBytes) : 0;
+        bufferBytes = 0 <= op->status ? IoRequestBytes(waop->numBytes) : 0;
         ReceiveClear();
-=======
-        bufferBytes = 0 <= op->status ? IoRequestBytes(waop->numBytes) : 0;
->>>>>>> e45d36f0
     }
     CLIENT_SM_LOG_STREAM_DEBUG <<
         "got:"
