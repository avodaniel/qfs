--- conflicted
+++ resolved
@@ -147,6 +147,10 @@
         bool                  shutdownSslFlag,
         int&                  err,
         string&               errMsg);
+    static int GetResponseTimeoutSec() {
+        return sOpResponseTimeoutSec;
+    }
+    static bool IsAuthEnabled();
     bool HasAuthentication() const
         { return ! mSessionId.empty(); }
     bool GetShutdownSslFlag() const
@@ -166,16 +170,6 @@
         bool        writeMasterFlag,
         int&        err,
         string&     errMsg);
-<<<<<<< HEAD
-=======
-    static bool SetParameters(
-        const char* prefix, const Properties& props, bool authEnabledFlag);
-    static void Shutdown();
-    static int GetResponseTimeoutSec() {
-        return sOpResponseTimeoutSec;
-    }
-    static bool IsAuthEnabled();
->>>>>>> d2631118
 private:
     typedef map<
         kfsSeq_t,
