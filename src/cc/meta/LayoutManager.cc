--- conflicted
+++ resolved
@@ -2536,11 +2536,10 @@
                 mChunkServerMd5sums.begin(),
                 mChunkServerMd5sums.end(),
                 r.md5sum) == mChunkServerMd5sums.end()) {
-        r.statusMsg = "MD5sum mismatch: recieved: " + r.md5sum;
+        r.statusMsg = "MD5sum mismatch: received: " + r.md5sum;
         r.status    = -EBADCLUSTERKEY;
         return false;
     }
-<<<<<<< HEAD
     if (0 <= mDebugPanicOnHelloResumeFailureCount &&
             mDebugPanicOnHelloResumeFailureCount < r.helloResumeFailedCount) {
         const HibernatedChunkServer* const cs = FindHibernatingCS(r.location);
@@ -2596,11 +2595,6 @@
         }
     }
     return true;
-=======
-    r.statusMsg = "MD5sum mismatch: received: " + r.md5sum;
-    r.status    = -EBADCLUSTERKEY;
-    return false;
->>>>>>> 2172f57f
 }
 
 bool
