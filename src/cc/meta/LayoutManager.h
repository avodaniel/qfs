--- conflicted
+++ resolved
@@ -1459,7 +1459,6 @@
         { return mDeleteChunkOnFsIdMismatchFlag; }
     void Handle(MetaForceChunkReplication& op);
     bool Validate(MetaCreate& createOp) const;
-<<<<<<< HEAD
     bool IsObjectStoreEnabled() const
         { return mObjectStoreEnabledFlag; }
     void GetAccessProxyForHost(
@@ -1473,11 +1472,8 @@
     void ClearObjStoreDelete();
     void UpdateObjectsCount(
         ChunkServer& srv, int64_t delta, int64_t writableDelta);
-
-=======
     bool DeleteChunkServerRollBack(chunkId_t chunkId)
         { return (0 < mChunkVersionRollBack.erase(chunkId)); }
->>>>>>> 3d2db36c
 protected:
     typedef vector<
         int,
