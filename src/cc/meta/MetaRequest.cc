--- conflicted
+++ resolved
@@ -4111,31 +4111,12 @@
         submit_request(finishLog);
         return;
     }
-<<<<<<< HEAD
     if (finishLog->status != 0) {
         KFS_LOG_STREAM_ERROR <<
             "failed to finish log:"
             " "        << finishLog->logName <<
             " status:" << finishLog->status <<
             " "        << finishLog->statusMsg <<
-=======
-    if (lockFd >= 0) {
-        close(lockFd);
-        lockFd = -1;
-    }
-    if (! lockFileName.empty() &&
-            (lockFd = try_to_acquire_lockfile(lockFileName)) < 0) {
-        KFS_LOG_STREAM_INFO << "checkpoint: " <<
-            " failed to acquire lock: " << lockFileName <<
-            " " << QCUtils::SysError(lockFd) <<
-        KFS_LOG_EOM;
-        return; // Retry later.
-    }
-    status = oplog.finishLog();
-    if (status != 0) {
-        KFS_LOG_STREAM_ERROR << "failed to finish log:"
-            " status:" << status <<
->>>>>>> a8b856ce
         KFS_LOG_EOM;
         if (0 <= lockFd) {
             close(lockFd);
