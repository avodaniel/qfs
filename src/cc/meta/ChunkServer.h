//---------------------------------------------------------- -*- Mode: C++ -*-
// $Id$
//
// Created 2006/06/05
// Author: Sriram Rao, Mike Ovsiannikov
//
// Copyright 2008-2012 Quantcast Corp.
// Copyright 2006-2008 Kosmix Corp.
//
// This file is part of Kosmos File System (KFS).
//
// Licensed under the Apache License, Version 2.0
// (the "License"); you may not use this file except in compliance with
// the License. You may obtain a copy of the License at
//
// http://www.apache.org/licenses/LICENSE-2.0
//
// Unless required by applicable law or agreed to in writing, software
// distributed under the License is distributed on an "AS IS" BASIS,
// WITHOUT WARRANTIES OR CONDITIONS OF ANY KIND, either express or
// implied. See the License for the specific language governing
// permissions and limitations under the License.
//
// \file ChunkServer.h
// \brief Object that handles the communication with an individual
// chunk server. Model here is the following:
//  - For write-allocation, layout manager asks the ChunkServer object
// to send an RPC to the chunk server.
//  - The ChunkServer object sends the RPC and holds on to the request
// that triggered the RPC.
//  - Eventually, when the RPC reply is received, the request is
// re-activated (alongwith the response) and is sent back down the pike.
//
//----------------------------------------------------------------------------

#ifndef META_CHUNKSERVER_H
#define META_CHUNKSERVER_H


#include "common/LinearHash.h"
#include "kfsio/KfsCallbackObj.h"
#include "kfsio/NetConnection.h"
#include "kfsio/SslFilter.h"
#include "kfsio/CryptoKeys.h"
#include "qcdio/QCDLList.h"
#include "common/kfstypes.h"
#include "common/Properties.h"
#include "common/ValueSampler.h"
#include "common/StdAllocator.h"
#include "common/MsgLogger.h"
#include "common/CIdChecksum.h"
#include "MetaRequest.h"

#include <string>
#include <ostream>
#include <istream>
#include <map>
#include <set>

#include <boost/shared_ptr.hpp>
#include <boost/enable_shared_from_this.hpp>

#include <time.h>

namespace KFS
{
using std::string;
using std::ostream;
using std::istream;
using std::map;
using std::multimap;
using std::pair;
using std::less;
using std::set;

/// Chunk server connects to the meta server, sends a HELLO
/// message to configure its state with the meta server,  and
/// from then onwards, the meta server then drives the RPCs.
/// Types of messages:
///   Meta server --> Chunk server: Allocate, Free, Heartbeat
///
struct ChunkRecoveryInfo;
struct MetaHello;
class  CSMap;

class CSMapServerInfo
{
public:
    CSMapServerInfo()
        : mIndex(-1),
          mChunkCount(0),
          mCIdChecksum(),
          mSet(0)
        {}
    ~CSMapServerInfo() {
        delete mSet;
    }
    int GetIndex() const { return mIndex; }
    size_t GetChunkCount() const { return mChunkCount; }
    const CIdChecksum& GetChecksum() const { return mCIdChecksum; }
    int GetHibernatedIndex() const {
        return (mIndex <= GetHbrdIdx(0) ? GetHbrdIdx(mIndex) : -1);
    }
protected:
    void RemoveHosted(chunkId_t chunkId, seq_t vers, int index) {
        if (mIndex < 0 || index != mIndex) {
            panic("invalid index");
        }
        if (mSet && mSet->Erase(chunkId) <= 0) {
            panic("no such chunk");
        }
        RemoveHosted(chunkId, vers);
    }
    void SetVersion(chunkId_t chunkId, seq_t curVers, seq_t vers, int index) {
        if (mIndex < 0 || index != mIndex) {
            panic("invalid index");
        }
        if (mSet && ! mSet->Find(chunkId)) {
            panic("no such chunk");
        }
        SetVersion(chunkId, curVers, vers);
    }
private:
    int         mIndex;
    size_t      mChunkCount;
    CIdChecksum mCIdChecksum;

    static int GetHbrdIdx(int idx) {
        return -(idx + 2);
    }
    void AddHosted(chunkId_t chunkId, seq_t vers) {
        mChunkCount++;
        assert(mChunkCount > 0);
        mCIdChecksum.Add(chunkId, vers);
    }
    void RemoveHosted(chunkId_t chunkId, seq_t vers) {
        if (mChunkCount <= 0) {
            panic("no hosted chunks");
            return;
        }
        mChunkCount--;
        mCIdChecksum.Remove(chunkId, vers);
    }
    void SetVersion(chunkId_t chunkId, seq_t curVers, seq_t vers) {
        if (mChunkCount <= 0) {
            panic("no hosted chunks");
            return;
        }
        mCIdChecksum.Remove(chunkId, curVers);
        mCIdChecksum.Add(chunkId, vers);
    }
    void ClearHosted() {
        mChunkCount = 0;
        mCIdChecksum.Clear();
        if (mSet) {
            mSet->Clear();
        }
    }
    void SetIndex(int idx, bool debugTrackChunkIdFlag) {
        mIndex = idx;
        if (debugTrackChunkIdFlag) {
             if (! mSet) {
                mSet = new Set();
            }
        } else {
            delete mSet;
            mSet = 0;
        }
    }
    void SetIndex(CSMapServerInfo& other, bool debugTrackChunkIdFlag) {
        delete mSet;
        mIndex       = other.mIndex;
        mChunkCount  = other.mChunkCount;
        mSet         = other.mSet;
        mCIdChecksum = other.mCIdChecksum;
        other.mIndex       = 0 <= other.mIndex ? GetHbrdIdx(mIndex) : -1;
        other.mChunkCount  = 0;
        other.mSet         = 0;
        other.mCIdChecksum.Clear();
        if (debugTrackChunkIdFlag) {
             if (! mSet && mChunkCount == 0) {
                mSet = new Set();
            }
        } else {
            delete mSet;
            mSet = 0;
        }
    }
    // The set here is for CSMap debugging only, see
    // CSMap::SetDebugValidate()
    typedef KeyOnly<chunkId_t> KeyVal;
    typedef LinearHash<
        KeyVal,
        KeyCompare<chunkId_t>,
        DynamicArray<
            SingleLinkedList<KeyVal>*,
            8 // 2^8 * sizeof(void*) => 2048
        >,
        StdFastAllocator<KeyVal>
    > Set;
    Set* mSet;

    void AddHosted(chunkId_t chunkId, seq_t vers, int index) {
        bool newEntryFlag = false;
        if (mIndex < 0 || index != mIndex) {
            panic("invalid index");
        }
        if (mSet && (! mSet->Insert(chunkId, chunkId, newEntryFlag) ||
                ! newEntryFlag)) {
            panic("duplicate chunk id");
        }
        AddHosted(chunkId, vers);
    }
    const int* HostedIdx(chunkId_t chunkId) const {
        return ((mSet && mSet->Find(chunkId)) ? &mIndex : 0);
    }
    friend class CSMap;
private:
    CSMapServerInfo(const CSMapServerInfo&);
    CSMapServerInfo& operator=(const CSMapServerInfo&);
};

class ChunkServer :
    public KfsCallbackObj,
    public CSMapServerInfo,
    private SslFilterVerifyPeer,
    public boost::enable_shared_from_this<ChunkServer> {
public:
    typedef int RackId;
    class ChunkIdSet
    {
    public:
        ChunkIdSet()
            : mSet()
            {}
        ~ChunkIdSet()
            {}
        const chunkId_t* Find(chunkId_t chunkId) const {
            return mSet.Find(chunkId);
        }
        bool Erase(chunkId_t chunkId) {
            return (mSet.Erase(chunkId) != 0);
        }
        void First() {
            mSet.First();
        }
        const chunkId_t* Next() {
            const KeyVal* const ret = mSet.Next();
            return (ret ? &ret->GetKey() : 0);
        }
        bool Insert(chunkId_t chunkId) {
            bool inserted = false;
            mSet.Insert(chunkId, chunkId, inserted);
            return inserted;
        }
        void Clear() {
            mSet.Clear();
        }
        size_t Size() const {
            return mSet.GetSize();
        }
        bool IsEmpty() const {
            return mSet.IsEmpty();
        }
        void Swap(ChunkIdSet& other) {
            mSet.Swap(other.mSet);
        }
    private:
        typedef KeyOnly<chunkId_t> KeyVal;
        typedef LinearHash<
            KeyVal,
            KeyCompare<chunkId_t>,
            DynamicArray<
                SingleLinkedList<KeyVal>*,
                5 // 2^5 * sizeof(void*) => 256
            >,
            StdFastAllocator<KeyVal>
        > Set;

        Set mSet;
    private:
        ChunkIdSet(const ChunkIdSet&);
        ChunkIdSet& operator=(const ChunkIdSet&);
    };

    class StorageTierInfo
    {
    public:
        StorageTierInfo()
            : mDeviceCount(0),
              mNotStableOpenCount(0),
              mChunkCount(0),
              mSpaceAvailable(0),
              mTotalSpace(0),
              mSpaceUtilization(1.0),
              mOneOverTotalSpace(-1)
            {}
        void Set(
            int32_t deviceCount,
            int32_t notStableOpenCount,
            int32_t chunkCount,
            int64_t spaceAvailable,
            int64_t totalSpace)
        {
            if (mSpaceAvailable != spaceAvailable) {
                mSpaceUtilization = -1;
            }
            if (mTotalSpace != totalSpace) {
                mSpaceUtilization  = -1;
                mOneOverTotalSpace = -1;
            }
            mDeviceCount        = deviceCount;
            mNotStableOpenCount = notStableOpenCount;
            mChunkCount         = chunkCount;
            mSpaceAvailable     = spaceAvailable;
            mTotalSpace         = totalSpace;
        }
        int32_t GetDeviceCount() const {
            return mDeviceCount;
        }
        int32_t GetNotStableOpenCount() const {
            return mNotStableOpenCount;
        }
        int32_t GetChunkCount() const {
            return mChunkCount;
        }
        int64_t GetSpaceAvailable() const {
            return mSpaceAvailable;
        }
        int64_t GetTotalSpace() const {
            return mTotalSpace;
        }
        void Clear()
            { Set(0, 0, 0, 0, 0); }
        StorageTierInfo& operator-=(const StorageTierInfo& info) {
            mDeviceCount        -= info.mDeviceCount;
            mNotStableOpenCount -= info.mNotStableOpenCount;
            mChunkCount         -= info.mChunkCount;
            mSpaceAvailable     -= info.mSpaceAvailable;
            mTotalSpace         -= info.mTotalSpace;
            mSpaceUtilization   = -1;
            mOneOverTotalSpace  = -1;
            return *this;
        }
        StorageTierInfo& operator+=(const StorageTierInfo& info) {
            mDeviceCount        += info.mDeviceCount;
            mNotStableOpenCount += info.mNotStableOpenCount;
            mChunkCount         += info.mChunkCount;
            mSpaceAvailable     += info.mSpaceAvailable;
            mTotalSpace         += info.mTotalSpace;
            mSpaceUtilization   = -1;
            mOneOverTotalSpace  = -1;
           return *this;
        }
        StorageTierInfo& Delta(const StorageTierInfo& cur) {
            mDeviceCount        = cur.mDeviceCount        - mDeviceCount;
            mNotStableOpenCount = cur.mNotStableOpenCount - mNotStableOpenCount;
            mChunkCount         = cur.mChunkCount         - mChunkCount;
            mSpaceAvailable     = cur.mSpaceAvailable     - mSpaceAvailable;
            mTotalSpace         = cur.mTotalSpace         - mTotalSpace;
            mSpaceUtilization   = -1;
            mOneOverTotalSpace  = -1;
            return *this;
        }
        double GetSpaceUtilization() const {
            if (mSpaceUtilization >= 0) {
                return mSpaceUtilization;
            }
            const int64_t used = mTotalSpace - mSpaceAvailable;
            if (used < 0 || mTotalSpace <= 0) {
                Mutable(*this).mSpaceUtilization = mTotalSpace <= 0 ? 1. : 0.;
                return mSpaceUtilization;
            }
            if (mOneOverTotalSpace < 0) {
                Mutable(mOneOverTotalSpace) = double(1) / (double)mTotalSpace;
            }
            Mutable(mSpaceUtilization) = (double)used * mOneOverTotalSpace;
            return mSpaceUtilization;
        }
        void AddInFlightAlloc() {
            mSpaceAvailable -= (int64_t)CHUNKSIZE;
            if (mSpaceAvailable < 0) {
                mSpaceAvailable = 0;
            }
            mSpaceUtilization = -1;
            mNotStableOpenCount++;
            mChunkCount++;
        }
    private:
        int32_t mDeviceCount;
        int32_t mNotStableOpenCount;
        int32_t mChunkCount;
        int64_t mSpaceAvailable;
        int64_t mTotalSpace;
        double  mSpaceUtilization;
        double  mOneOverTotalSpace;

        template <typename T> static T& Mutable(const T& v) {
            return const_cast<T&>(v);
        }
    };

    typedef multimap <
        chunkId_t,
        const MetaChunkRequest*,
        less<chunkId_t>,
        StdFastAllocator<
            pair<const chunkId_t, const MetaChunkRequest*>
        >
    > ChunkOpsInFlight;

    static KfsCallbackObj* Create(const NetConnectionPtr &conn);
    ///
    /// Sequence:
    ///  Chunk server connects.
    ///   - A new chunkserver sm is born
    ///   - chunkserver sends a HELLO with config info
    ///   - send/recv messages with that chunkserver.
    ///
    ChunkServer(const NetConnectionPtr& conn, const string& peerName);
    ~ChunkServer();

    bool CanBeChunkMaster() const {
        return mCanBeChunkMaster;
    }
    void SetCanBeChunkMaster(bool flag);

    /// Generic event handler to handle network
    /// events. This method gets from the net manager when
    /// it sees some data is available on the socket.
    int HandleRequest(int code, void *data);

    /// Send an RPC to allocate a chunk on this server.
    /// An RPC request is enqueued and the call returns.
    /// When the server replies to the RPC, the request
    /// processing resumes.
    /// @param[in] r the request associated with the RPC call.
    /// @param[in] leaseId the id associated with the write lease.
    /// @retval 0 on success; -1 on failure
    ///
    int AllocateChunk(MetaAllocate* r, int64_t leaseId, kfsSTier_t tier);

    /// Send an RPC to delete a chunk on this server.
    /// An RPC request is enqueued and the call returns.
    /// When the server replies to the RPC, the request
    /// processing resumes.
    /// @param[in] chunkId name of the chunk that is being
    ///  deleted.
    /// @retval 0 on success; -1 on failure
    ///
    int DeleteChunk(chunkId_t chunkId) {
        return DeleteChunkVers(chunkId, 0);
    }
    int DeleteChunkVers(chunkId_t chunkId, seq_t chunkVersion);

    ///
    /// Send a message to the server asking it to go down.
    ///
    void Retire();

    void Restart(bool justExitFlag);

    /// Method to get the size of a chunk from a chunkserver.
    int GetChunkSize(fid_t fid, chunkId_t chunkId,
        seq_t chunkVersion, bool retryFlag = true);

    /// Methods to handle (re) replication of a chunk.  If there are
    /// insufficient copies of a chunk, we replicate it.
    int ReplicateChunk(fid_t fid, chunkId_t chunkId,
        const ChunkServerPtr&    dataServer,
        const ChunkRecoveryInfo& recoveryInfo,
        kfsSTier_t minSTier, kfsSTier_t maxSTier,
        MetaChunkReplicate::FileRecoveryInFlightCount::iterator it);
    /// Start write append recovery when chunk master is non operational.
    int BeginMakeChunkStable(fid_t fid, chunkId_t chunkId, seq_t chunkVersion);
    /// Notify a chunkserver that the writes to a chunk are done;
    /// the chunkserver in turn should flush dirty data and make the
    /// chunk "stable".
    int MakeChunkStable(fid_t fid, chunkId_t chunkId, seq_t chunkVersion,
        chunkOff_t chunkSize, bool hasChunkChecksum, uint32_t chunkChecksum,
        bool addPending);

    /// Replication of a chunk finished.  Update statistics
    void ReplicateChunkDone(chunkId_t chunkId) {
        mNumChunkWriteReplications--;
        assert(mNumChunkWriteReplications >= 0);
        if (mNumChunkWriteReplications < 0)
            mNumChunkWriteReplications = 0;
        MovingChunkDone(chunkId);
    }


    /// Accessor method to get # of replications that are being
    /// handled by this server.
    int GetNumChunkReplications() const {
        return mNumChunkWriteReplications;
    }

    /// During re-replication, we want to track how much b/w is
    /// being spent read requests for replication by the server.  This
    /// is to prevent a server being overloaded and becoming
    /// unresponsive as we try to increase the # of replicas.
    int GetReplicationReadLoad() const {
        return mNumChunkReadReplications;
    }

    void UpdateReplicationReadLoad(int count) {
        mNumChunkReadReplications += count;
        if (mNumChunkReadReplications < 0)
            mNumChunkReadReplications = 0;
    }

    /// If a chunkserver isn't responding, don't send any
    /// write load towards it.  We detect loaded servers to be
    /// those that don't respond to heartbeat messages.
    bool IsResponsiveServer() const {
        return (! mDown && ! mHeartbeatSkipped);
    }

    /// To support scheduled down-time and allow maintenance to be
    /// done on the server node, we could "retire" a server; when the
    /// server is being retired, we evacuate the blocks on that server
    /// and re-replicate them elsewhere (on non-retiring nodes).
    /// During the stage where the server is being retired, we don't
    /// want to send any new write traffic to the server.
    ///
    void SetRetiring();

    bool IsRetiring() const {
        return mIsRetiring;
    }

    void IncCorruptChunks() {
        mNumCorruptChunks++;
    }

    /// Provide some stats...useful for ops
    void GetRetiringStatus(ostream &os);
    void GetEvacuateStatus(ostream &os);

    /// When the plan is read in, the set of chunks that
    /// need to be moved to this node is updated.
    bool AddToChunksToMove(chunkId_t chunkId) {
        return mChunksToMove.Insert(chunkId);
    }

    const ChunkIdSet& GetChunksToMove() {
        return mChunksToMove;
    }

    void ClearChunksToMove() {
        mChunksToMove.Clear();
    }

    /// Whenever this node re-replicates a chunk that was targeted
    /// for rebalancing, update the set.
    bool MovingChunkDone(chunkId_t chunkId) {
        return (mChunksToMove.Erase(chunkId) > 0);
    }

    /// Whenever the layout manager determines that this
    /// server has stale chunks, it queues an RPC to
    /// notify the chunk server of the stale data.
    void NotifyStaleChunks(ChunkIdQueue& staleChunks,
        bool evacuatedFlag = false, bool clearStaleChunksFlag = true,
        const MetaChunkAvailable* ca = 0, size_t skipFront = 0);
    void NotifyStaleChunks(
        ChunkIdQueue&             staleChunks,
        const MetaChunkAvailable& ca)
        { NotifyStaleChunks(staleChunks, false, true, &ca); }
    void NotifyStaleChunk(chunkId_t staleChunk, bool evacuatedFlag = false);

    /// There is a difference between the version # as stored
    /// at the chunkserver and what is on the metaserver.  By sending
    /// this message, the metaserver is asking the chunkserver to change
    /// the version # to what is passed in.
    void NotifyChunkVersChange(fid_t fid, chunkId_t chunkId, seq_t chunkVers,
        seq_t fromVersion, bool makeStableFlag, bool pendingAddFlag = false,
        MetaChunkReplicate* replicate = 0, bool verifyStableFlag = false);

    /// Accessor method to get the host name/port
    const ServerLocation& GetServerLocation() const {
        return mLocation;
    }

    /// Check if the hostname/port matches what is passed in
    /// @param[in] name  name to match
    /// @param[in] port  port # to match
    /// @retval true  if a match occurs; false otherwise
    bool MatchingServer(const ServerLocation& loc) const {
        return mLocation == loc;
    }

    /// Setter method to set space
    void SetSpace(int64_t total, int64_t used, int64_t alloc) {
        mTotalSpace = total;
        mUsedSpace = used;
        mAllocSpace = alloc;
    }

    const char* GetServerName() {
        return mLocation.hostname.c_str();
    }

    void SetRack(RackId rackId) {
        mRackId = rackId;
    }
    /// Return the unique identifier for the rack on which the
    /// server is located.
    RackId GetRack() const {
        return mRackId;
    }

    /// Available space is defined as the difference
    /// between the total storage space available
    /// on the server and the amount of space that
    /// has been parceled out for outstanding writes
    /// by the meta server.  THat is, alloc space is tied
    /// to the chunks that have been write-leased.  This
    /// has the effect of keeping alloc space tied closely
    /// to used space.
    int64_t GetAvailSpace() const {
        return max(int64_t(0), mTotalSpace - mAllocSpace);
    }

    /// Accessor to that returns an estimate of the # of
    /// concurrent writes that are being handled by this server
    int GetNumChunkWrites() const {
        return mNumChunkWrites;

    }

    int64_t GetNumAppendsWithWid() const {
        return mNumAppendsWithWid;
    }

    int64_t GetTotalSpace(bool useFsTotalSpaceFlag) const {
        return (useFsTotalSpaceFlag ? mTotalFsSpace : mTotalSpace);
    }

    int64_t GetTotalFsSpace() const {
        return mTotalFsSpace;
    }

    int64_t GetUsedSpace() const {
        return mUsedSpace;
    }

    int GetNumChunks() const {
        return mNumChunks;
    }

    int64_t GetFreeFsSpace() const {
        return GetAvailSpace();
    }

    int64_t GetFsUsedSpace() const {
        return max(mUsedSpace, mTotalFsSpace - GetFreeFsSpace());
    }

    int GetDeviceCount(kfsSTier_t tier) const {
        return mStorageTiersInfo[tier].GetDeviceCount();
    }
    int GetNotStableOpenCount(kfsSTier_t tier) const {
        return mStorageTiersInfo[tier].GetNotStableOpenCount();
    }
    int64_t GetStorageTierAvailSpace(kfsSTier_t tier) const {
        return mStorageTiersInfo[tier].GetSpaceAvailable();
    }
    double GetStorageTierSpaceUtilization(kfsSTier_t tier) const {
        return mStorageTiersInfo[tier].GetSpaceUtilization();
    }

    /// Return an estimate of disk space utilization on this server.
    /// The estimate is between [0..1]
    double GetSpaceUtilization(bool useFsTotalSpaceFlag) const {
        return (useFsTotalSpaceFlag ?
            GetFsSpaceUtilization() :
            GetTotalSpaceUtilization()
        );
    }
    double GetTotalSpaceUtilization() const {
        if (mTotalSpace <= 0) {
            return 1;
        }
        if (mPrevTotalSpace != mTotalSpace) {
            Mutable(mPrevTotalSpace)    = mTotalSpace;
            Mutable(mOneOverTotalSpace) = double(1) / mTotalSpace;
        }
        return (mUsedSpace * mOneOverTotalSpace);
    }
    double GetFsSpaceUtilization() const {
        if (mTotalFsSpace <= 0) {
            return 1;
        }
        if (mPrevTotalFsSpace != mTotalFsSpace) {
            Mutable(mPrevTotalFsSpace)    = mTotalFsSpace;
            Mutable(mOneOverTotalFsSpace) =
                double(1) / mTotalFsSpace;
        }
        return (GetFsUsedSpace() * mOneOverTotalFsSpace);
    }
    bool IsDown() const {
        return mDown;
    }

    ///
    /// The chunk server went down.  So, fail all the
    /// outstanding ops.
    ///
    void FailPendingOps();

    /// For monitoring purposes, dump out state as a string.
    /// @param [out] result   The state of this server
    ///
    void Ping(ostream& os, bool useTotalFsSpaceFlag) const;

    seq_t NextSeq() { return mSeqNo++; }
    int TimeSinceLastHeartbeat() const;
    void ForceDown();
    static void SetParameters(const Properties& prop, int clientPort);
    void SetProperties(const Properties& props);
    int64_t Uptime() const { return mUptime; }
    bool ScheduleRestart(int64_t gracefulRestartTimeout, int64_t gracefulRestartAppendWithWidTimeout);
    bool IsRestartScheduled() const {
        return (mRestartScheduledFlag || mRestartQueuedFlag);
    }
    const string& DownReason() const {
        return mDownReason;
    }
    const Properties& HeartBeatProperties() const {
        return mHeartbeatProperties;
    }
    int64_t GetLoadAvg() const {
        return mLoadAvg;
    }
    int Evacuate(chunkId_t chunkId) {
        if (mIsRetiring) {
            return -EEXIST;
        }
        if (mChunksToEvacuate.Size() >= sMaxChunksToEvacuate) {
            return -EAGAIN;
        }
        return (mChunksToEvacuate.Insert(chunkId) ? 0 : -EEXIST);
    }
    bool IsEvacuationScheduled(chunkId_t chunkId) const {
        return (mIsRetiring || mChunksToEvacuate.Find(chunkId));
    }
    static const ChunkOpsInFlight& GetChunkOpsInFlight() {
        return sChunkOpsInFlight;
    }
    static int GetChunkServerCount() {
        return sChunkServerCount;
    }
    void UpdateSpace(MetaChunkEvacuate& op);
    size_t GetChunksToEvacuateCount() const {
        return mChunksToEvacuate.Size();
    }
    bool GetCanBeCandidateServerFlag() const {
        return mCanBeCandidateServerFlag;
    }
    bool GetCanBeCandidateServerFlag(kfsSTier_t tier) const {
        return mCanBeCandidateServerFlags[tier];
    }
    void SetCanBeCandidateServerFlag(kfsSTier_t tier, bool flag) {
        mCanBeCandidateServerFlags[tier] = flag;
    }
    void SetCanBeCandidateServerFlag(bool flag) {
        mCanBeCandidateServerFlag = flag;
    }
    int64_t GetEvacuateCount() const {
        return mEvacuateCnt;
    }
    int64_t GetEvacuateBytes() const {
        return mEvacuateBytes;
    }
    int GetNumDrives() const {
        return mNumDrives;
    }
    int GetNumWritableDrives() const {
        return mNumWritableDrives;
    }
    void SetChunkDirStatus(const string& dir, bool dirOkFlag) {
        if (dirOkFlag) {
            mLostChunkDirs.erase(Escape(dir));
        } else {
            mLostChunkDirs.insert(Escape(dir));
        }
    }
    const string& GetHostPortStr() const
        { return mHostPortStr; }
    typedef MetaChunkDirInfo::DirName DirName;
    typedef map <
        DirName,
        pair<Properties, string>,
        less<DirName>,
        StdFastAllocator<
            pair<const DirName, pair<Properties, string> > >
    > ChunkDirInfos;
    void SetChunkDirInfo(const DirName& dirName, Properties& props) {
        if (IsDown() || dirName.empty()) {
            return;
        }
        // Find should succeed, except initial load. Use find to avoid
        // key (dirName) copy in the insertion pair constructor.
        ChunkDirInfos::iterator const it = mChunkDirInfos.find(dirName);
        if (it != mChunkDirInfos.end()) {
            it->second.first.swap(props);
            return;
        }
        ChunkDirInfos::mapped_type& di = mChunkDirInfos[dirName];
        di.first.swap(props);
        di.second = Escape(dirName);
        sChunkDirsCount++;
    }
    const ChunkDirInfos& GetChunkDirInfos() const {
        return mChunkDirInfos;
    }
    static void SetMaxHelloBufferBytes(int64_t maxBytes) {
        sMaxHelloBufferBytes = maxBytes;
    }
    static int64_t GetMaxHelloBufferBytes() {
        return sMaxHelloBufferBytes;
    }
    static bool RunHelloBufferQueue();
    static size_t GetChunkDirsCount() {
        return sChunkDirsCount;
    }
    virtual bool Verify(
	string&       ioFilterAuthName,
        bool          inPreverifyOkFlag,
        int           inCurCertDepth,
        const string& inPeerName,
        int64_t       inEndTime,
        bool          inEndTimeValidFlag);
    bool GetCryptoKey(
        CryptoKeys::KeyId&  outKeyId,
        CryptoKeys::Key&    outKey) const
    {
        if (mCryptoKeyValidFlag) {
            outKeyId = mCryptoKeyId;
            outKey   = mCryptoKey;
        }
        return mCryptoKeyValidFlag;
    }
    bool IsCryptoKeyValid() const
        { return mCryptoKeyValidFlag; }
    kfsUid_t GetAuthUid() const
        { return mAuthUid; }
    const string& GetMd5Sum() const
        { return mMd5Sum; }
<<<<<<< HEAD
    int64_t GetHelloDoneCount() const
        { return mHelloDoneCount; }
    int64_t GetHelloResumeCount() const
        { return mHelloResumeCount; }
    int64_t GetHelloResumeFailedCount() const
        { return mHelloResumeFailedCount; }
    const ChunkServerPtr& GetSharedPtr() const
        { return mSelfPtr; }
    bool IsShortRpcFormat() const
        { return mShortRpcFormatFlag; }

    typedef ChunkIdSet InFlightChunks;
    inline void GetInFlightChunks(const CSMap& caMap,
        InFlightChunks& chunks, CIdChecksum& chunksChecksum,
        ChunkIdQueue& chunksDelete, chunkId_t lastResumeModifiedChunk,
        uint64_t generation);
    inline void HelloDone(MetaHello& r);
    uint64_t GetHibernatedGeneration() const
        { return mHibernatedGeneration; }

=======
    const int64_t GetOpenObjectCount() const
        { return mNumObjects; }
    const int64_t GetWritableObjectCount() const
        { return mNumWrObjects; }
>>>>>>> 08b18f83
    static void SetMaxChunkServerCount(int count)
        { sMaxChunkServerCount = count; }
    static int GetMaxChunkServerCount()
        { return sMaxChunkServerCount; }

protected:
    /// Enqueue a request to be dispatched to this server
    /// @param[in] r  the request to be enqueued.
    /// allow override in layout emulator.
    virtual void EnqueueSelf(MetaChunkRequest* r);
    void Enqueue(MetaChunkRequest* r, int timeout = -1);
    void SetServerLocation(const ServerLocation& loc);

    /// A sequence # associated with each RPC we send to
    /// chunk server.  This variable tracks the seq # that
    /// we should use in the next RPC.
    seq_t mSeqNo;
    seq_t mAuthPendingSeq;
    /// A handle to the network connection
    NetConnectionPtr mNetConnection;

    /// Are we thru with processing HELLO message
    bool mHelloDone;

    /// Boolean that tracks whether this server is down
    bool mDown;

    /// Is there a heartbeat message for which we haven't
    /// recieved a reply yet?  If yes, dont' send one more
    bool   mHeartbeatSent;

    /// did we skip the sending of a heartbeat message?
    bool mHeartbeatSkipped;

    time_t mLastHeartbeatSent;

    static int    sHeartbeatTimeout;
    static int    sHeartbeatInterval;
    static int    sHeartbeatLogInterval;
    static int    sChunkAllocTimeout;
    static int    sChunkReallocTimeout;
    static int    sMakeStableTimeout;
    static int    sReplicationTimeout;
    static int    sRequestTimeout;
    static int    sMetaClientPort;
    static bool   sRestartCSOnInvalidClusterKeyFlag;
    static int    sSrvLoadSamplerSampleCount;
    static string sSrvLoadPropName;
    static size_t sMaxChunksToEvacuate;

    /// For record append's, can this node be a chunk master
    bool mCanBeChunkMaster;

    /// is the server being retired
    bool mIsRetiring;
    string mDisconnectReason;
    /// when we did we get the retire request
    time_t mRetireStartTime;

    /// when did we get the last heartbeat reply
    time_t mLastHeard;

    /// Set of chunks that need to be moved to this server.
    /// This set was previously computed by the rebalance planner.
    ChunkIdSet mChunksToMove;

    ChunkIdSet mChunksToEvacuate;

    /// Location of the server at which clients can
    /// connect to
    ServerLocation mLocation;
    string         mHostPortStr;

    /// A unique id to denote the rack on which the server is located.
    /// -1 signifies that we don't what rack the server is on and by
    /// implication, all servers are on same rack
    RackId mRackId;

    /// Keep a count of how many corrupt chunks we are seeing on
    /// this node; an indicator of the node in trouble?
    int64_t mNumCorruptChunks;

    /// total space available on this server
    int64_t mTotalSpace;
    int64_t mPrevTotalSpace;
    int64_t mTotalFsSpace;
    int64_t mPrevTotalFsSpace;
    double  mOneOverTotalSpace;
    double  mOneOverTotalFsSpace;
    /// space that has been used by chunks on this server
    int64_t mUsedSpace;

    /// space that has been allocated for chunks: this
    /// corresponds to the allocations that have been
    /// made, but not all of the allocated space is used.
    /// For instance, when we have partially filled
    /// chunks, there is space is allocated for a chunk
    /// but that space hasn't been fully used up.
    int64_t mAllocSpace;

    /// # of chunks hosted on this server; useful for
    /// reporting purposes
    long mNumChunks;

    /// An estimate of the CPU load average as reported by the
    /// chunkserver.  When selecting nodes for block allocation, we
    /// can use this info to weed out the most heavily loaded N% of
    /// the nodes.
    double mCpuLoadAvg;

    /// Chunkserver returns the # of drives on the node in a
    /// heartbeat response; we can then show this value on the UI
    int mNumDrives;
    int mNumWritableDrives;

    /// An estimate of the # of writes that are being handled
    /// by this server.  We use this value to update mAllocSpace
    /// The problem we have is that, we can end up with lots of
    /// partial chunks and over time such drift can significantly
    /// reduce the available space on the server (space is held
    /// down for by the partial chunks that may never be written to).
    /// Since writes can occur only when someone gets a valid write lease,
    /// we track the # of write leases that are issued and where the
    /// writes are occurring.  So, whenever we get a heartbeat, we
    /// can update alloc space as a sum of the used space and the # of
    /// writes that are currently being handled by this server.
    int     mNumChunkWrites;
    int64_t mNumAppendsWithWid;

    /// Track the # of chunk replications (write/read) that are going on this server
    int mNumChunkWriteReplications;
    int mNumChunkReadReplications;

    int64_t mNumObjects;
    int64_t mNumWrObjects;

    typedef multimap <
        time_t,
        MetaChunkRequest*,
        less<time_t>,
        StdFastAllocator<
            pair<const time_t,  MetaChunkRequest*>
        >
    > ReqsTimeoutQueue;
    typedef map <
        seq_t,
        pair<
            ReqsTimeoutQueue::iterator,
            ChunkOpsInFlight::iterator
        >,
        less<seq_t>,
        StdFastAllocator<
            pair<const seq_t,  ReqsTimeoutQueue::iterator>
        >
    > DispatchedReqs;
    typedef set <
        string,
        less<string>,
        StdFastAllocator<string>
    > LostChunkDirs;

    enum { kChunkSrvListsCount = 2 };
    /// RPCs that we have sent to this chunk server.
    DispatchedReqs     mDispatchedReqs;
    ReqsTimeoutQueue   mReqsTimeoutQueue;
    int64_t            mLostChunks;
    int64_t            mUptime;
    Properties         mHeartbeatProperties;
    bool               mRestartScheduledFlag;
    bool               mRestartQueuedFlag;
    time_t             mRestartScheduledTime;
    time_t             mLastHeartBeatLoggedTime;
    string             mDownReason;
    IOBuffer::WOStream mOstream;
    int                mRecursionCount;
    kfsUid_t           mAuthUid;
    string             mAuthName;
    MetaAuthenticate*  mAuthenticateOp;
    uint64_t           mAuthCtxUpdateCount;
    time_t             mSessionExpirationTime;
    bool               mReAuthSentFlag;
    MetaHello*         mHelloOp;
    ChunkServerPtr     mSelfPtr;
    ValueSampler       mSrvLoadSampler;
    int64_t            mLoadAvg;
    bool               mCanBeCandidateServerFlag;
    bool               mStaleChunksHexFormatFlag;
    IOBuffer::IStream  mIStream;
    int64_t            mEvacuateCnt;
    int64_t            mEvacuateBytes;
    int64_t            mEvacuateDoneCnt;
    int64_t            mEvacuateDoneBytes;
    int64_t            mEvacuateInFlight;
    int64_t            mPrevEvacuateDoneCnt;
    int64_t            mPrevEvacuateDoneBytes;
    time_t             mEvacuateLastRateUpdateTime;
    double             mEvacuateCntRate;
    double             mEvacuateByteRate;
    LostChunkDirs      mLostChunkDirs;
    ChunkDirInfos      mChunkDirInfos;
    string             mMd5Sum;
    const string       mPeerName;
    bool               mCryptoKeyValidFlag;
    CryptoKeys::KeyId  mCryptoKeyId;
    CryptoKeys::Key    mCryptoKey;
    string             mRecoveryMetaAccess;
    time_t             mRecoveryMetaAccessEndTime;
    MetaRequest*       mPendingResponseOpsHeadPtr;
    MetaRequest*       mPendingResponseOpsTailPtr;
    InFlightChunks     mLastChunksInFlight;
    int64_t            mHelloDoneCount;
    int64_t            mHelloResumeCount;
    int64_t            mHelloResumeFailedCount;
    bool               mShortRpcFormatFlag;
    uint64_t           mHibernatedGeneration;
    bool               mCanBeCandidateServerFlags[kKfsSTierCount];
    StorageTierInfo    mStorageTiersInfo[kKfsSTierCount];
    StorageTierInfo    mStorageTiersInfoDelta[kKfsSTierCount];
    ChunkServer*       mPrevPtr[kChunkSrvListsCount];
    ChunkServer*       mNextPtr[kChunkSrvListsCount];

    static ChunkOpsInFlight sChunkOpsInFlight;
    static ChunkServer*     sChunkServersPtr[kChunkSrvListsCount];
    static int              sChunkServerCount;
    static int              sMaxChunkServerCount;
    static int              sPendingHelloCount;
    static int              sMinHelloWaitingBytes;
    static int64_t          sMaxHelloBufferBytes;
    static int64_t          sHelloBytesCommitted;
    static int64_t          sHelloBytesInFlight;
    static int              sEvacuateRateUpdateInterval;
    static size_t           sChunkDirsCount;

    friend class QCDLListOp<ChunkServer, 0>;
    friend class QCDLListOp<ChunkServer, 1>;
    typedef QCDLList<ChunkServer, 0> ChunkServersList;
    typedef QCDLList<ChunkServer, 1> PendingHelloList;

    void AddToPendingHelloList();
    void RemoveFromPendingHelloList();
    static int64_t GetHelloBytes(MetaHello* req = 0);
    static void PutHelloBytes(MetaHello* req);

    ///
    /// We have received a message from the chunk
    /// server. Do something with it.
    /// @param[in] iobuf  An IO buffer stream with message
    /// received from the chunk server.
    /// @param[in] msgLen  Length in bytes of the message.
    /// @retval 0 if message was processed successfully;
    /// -1 if there was an error
    ///
    int HandleMsg(IOBuffer *iobuf, int msgLen);

    /// Handlers for the 3 types of messages we could get:
    /// 1. Hello message from a chunkserver
    /// 2. An RPC from a chunkserver
    /// 3. A reply to an RPC that we have sent previously.

    int HandleHelloMsg(IOBuffer *iobuf, int msgLen);
    int HandleCmd(IOBuffer *iobuf, int msgLen);
    int HandleReply(IOBuffer *iobuf, int msgLen);

    /// Send a response message to the MetaRequest we got.
    bool SendResponse(MetaRequest *op);

    ///
    /// Given a response from a chunkserver, find the
    /// associated request that we previously sent.
    /// Request/responses are matched based on sequence
    /// numbers in the messages.
    ///
    /// @param[in] cseq The sequence # of the op we are
    /// looking for.
    /// @retval The matching request if one exists; NULL
    /// otherwise
    ///
    MetaChunkRequest *FindMatchingRequest(seq_t cseq);

    MetaRequest* GetOp(IOBuffer& iobuf, int msgLen, const char* errMsgPrefix);

    ///
    /// The response sent by a chunkserver is of the form:
    /// OK \r\n
    /// Cseq: <seq #>\r\n
    /// Status: <status> \r\n\r\n
    /// Extract out Cseq, Status
    ///
    /// @param[in] buf Buffer containing the response
    /// @param[in] bufLen length of buf
    /// @param[out] prop  Properties object with the response header/values
    ///
    bool ParseResponse(istream& is, Properties &prop);
    ///
    /// The chunk server went down.  So, stop the network timer event;
    /// also, fail all the dispatched ops.
    ///
    void Error(const char* errorMsg);
    void FailDispatchedOps(const char* errorMsg);
    /// Periodically, send a heartbeat message to the chunk server.
    int Heartbeat();
    int TimeoutOps();
    inline void UpdateChunkWritesPerDrive(
        int  numChunkWrites,
        int  numWritableDrives);
    inline void NewChunkInTier(kfsSTier_t tier);
    void ShowLines(MsgLogger::LogLevel logLevel, const string& prefix,
        IOBuffer& iobuf, int len, int linesToShow = 64,
        const char* truncatePrefix = "CKey:");
    const string& GetPeerName() const {
        return  mPeerName;
    }
    template<typename T>
    static string Escape(const T& str)
        { return Escape(str.data(), str.size()); }
    static string Escape(const char* buf, size_t len);
    template <typename T> static T& Mutable(const T& v) {
        return const_cast<T&>(v);
    }
    template<typename T>
    void UpdateStorageTiers(
        const T* tiers,
        int      deviceCount,
        int      writableChunkCount,
        bool     hexFormatFlag)
    {
        UpdateStorageTiersSelf(
            tiers ? tiers->GetPtr()  : 0,
            tiers ? tiers->GetSize() : size_t(0),
            deviceCount,
            writableChunkCount,
            hexFormatFlag
        );
    }
    void ClearStorageTiers()
        { UpdateStorageTiersSelf("", 0, 0, 0, true); }
    void UpdateStorageTiersSelf(const char* buf, size_t len,
        int deviceCount, int writableChunkCount, bool hexFormatFlag);
    int Authenticate(IOBuffer& iobuf);
    bool ParseCryptoKey(
        const Properties::String& keyId,
        const Properties::String& key,
        bool                      hexFormatFlag);
    int DeclareHelloError(
        int         status,
        const char* statusMsg);
    void ReleasePendingResponses(bool sendResponseFlag = false);
    inline ChunkServerPtr GetSelfPtr();
};

class CSMap;
class HibernatedChunkServer : public CSMapServerInfo
{
public:
    typedef ChunkIdQueue                DeletedChunks;
    typedef ChunkServer::InFlightChunks ModifiedChunks;

    HibernatedChunkServer(
        ChunkServer& server,
        const CSMap& csMap,
        chunkId_t    ioLastResumeModifiedChunk);
    ~HibernatedChunkServer()
        { HibernatedChunkServer::Clear(); }
    const DeletedChunks& GetDeletedChunks() const
        { return mDeletedChunks; }
    const ModifiedChunks& GetModifiedChunks() const
        { return mModifiedChunks; }
    bool CanBeResumed() const
        { return (0 < mListsSize); }
    size_t GetChunkListsSize() const
        { return (mListsSize <= 0 ? 0 : mListsSize - 1); }
    bool HelloResumeReply(MetaHello& r, const CSMap& csMap,
        ChunkIdQueue& staleChunkIds, ModifiedChunks& modifiedChunks);
    void ResumeRestart(
        const CSMap&    csMap,
        ChunkIdQueue&   staleChunkIds,
        ModifiedChunks& modifiedChunks,
        int64_t         deletedReportCount);
    uint64_t GetGeneration() const
        { return mGeneration; }
    void UpdateLastInFlight(const CSMap& csMap, chunkId_t chunkId);
    static void SetParameters(const Properties& props);
    class Display
    {
    public:
        Display(const HibernatedChunkServer& hcs, CSMap& csMap)
            : mHcs(hcs),
              mCsMap(csMap)
            {}
        ostream& Show(ostream& os) const
            { return mHcs.DisplaySelf(os, mCsMap); }
    private:
        const HibernatedChunkServer& mHcs;
        CSMap&                       mCsMap;
    };
    ostream& DisplaySelf(ostream& os, CSMap& csMap) const;
private:
    void RemoveHosted(chunkId_t chunkId, seq_t vers, int index);
    void SetVersion(chunkId_t chunkId, seq_t curVers, seq_t vers, int index);
    void Modified(chunkId_t chunkId, seq_t curVers, seq_t vers);
    void Prune() {
        if (sChunkListsSize <= sMaxChunkListsSize ||
                (uint64_t)sValidCount * (mListsSize - 1) < sMaxChunkListsSize) {
            return;
        }
        Clear();
    }
    void Clear() {
        mDeletedChunks.Clear();
        mModifiedChunks.Clear();
        if (mListsSize <= 0) {
            return;
        }
        if (sValidCount <= 0 || sChunkListsSize < mListsSize - 1) {
            panic("invalid hibernated chunk list counts");
            sValidCount     = 0;
            sChunkListsSize = 0;
        } else {
            sValidCount--;
            sChunkListsSize -= mListsSize - 1;
        }
        mListsSize = 0;
    }
private:
    DeletedChunks  mDeletedChunks;
    ModifiedChunks mModifiedChunks;
    size_t         mDeletedReportCount;
    size_t         mListsSize;
    uint64_t       mGeneration;
    CIdChecksum    mModifiedChecksum;

    static size_t   sValidCount;
    static size_t   sChunkListsSize;
    static size_t   sMaxChunkListsSize;
    static uint64_t sGeneration;
private:
    HibernatedChunkServer(const HibernatedChunkServer&);
    HibernatedChunkServer& operator=(const HibernatedChunkServer&);
friend class CSMap;
};
typedef boost::shared_ptr<HibernatedChunkServer> HibernatedChunkServerPtr;

inline static ostream& 
operator<<(ostream& os, const HibernatedChunkServer::Display& disp)
{ return disp.Show(os); }

} // namespace KFS

#endif // META_CHUNKSERVER_H<|MERGE_RESOLUTION|>--- conflicted
+++ resolved
@@ -849,7 +849,6 @@
         { return mAuthUid; }
     const string& GetMd5Sum() const
         { return mMd5Sum; }
-<<<<<<< HEAD
     int64_t GetHelloDoneCount() const
         { return mHelloDoneCount; }
     int64_t GetHelloResumeCount() const
@@ -869,13 +868,10 @@
     inline void HelloDone(MetaHello& r);
     uint64_t GetHibernatedGeneration() const
         { return mHibernatedGeneration; }
-
-=======
     const int64_t GetOpenObjectCount() const
         { return mNumObjects; }
     const int64_t GetWritableObjectCount() const
         { return mNumWrObjects; }
->>>>>>> 08b18f83
     static void SetMaxChunkServerCount(int count)
         { sMaxChunkServerCount = count; }
     static int GetMaxChunkServerCount()
