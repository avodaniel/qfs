//---------------------------------------------------------- -*- Mode: C++ -*-
// $Id$
//
// Created 2006/05/24
// Author: Sriram Rao
//
// Copyright 2008-2012 Quantcast Corp.
// Copyright 2006-2008 Kosmix Corp.
//
// This file is part of Kosmos File System (KFS).
//
// Licensed under the Apache License, Version 2.0
// (the "License"); you may not use this file except in compliance with
// the License. You may obtain a copy of the License at
//
// http://www.apache.org/licenses/LICENSE-2.0
//
// Unless required by applicable law or agreed to in writing, software
// distributed under the License is distributed on an "AS IS" BASIS,
// WITHOUT WARRANTIES OR CONDITIONS OF ANY KIND, either express or
// implied. See the License for the specific language governing
// permissions and limitations under the License.
//
//
//----------------------------------------------------------------------------

#ifndef _LIBKFSCLIENT_KFSOPS_H
#define _LIBKFSCLIENT_KFSOPS_H

#include "common/kfstypes.h"
#include "common/Properties.h"
#include "common/StdAllocator.h"
#include "common/RequestParser.h"
#include "common/ReqOstream.h"
#include "kfsio/NetConnection.h"
#include "kfsio/CryptoKeys.h"
#include "KfsAttr.h"

#include <algorithm>
#include <string>
#include <iostream>
#include <sstream>
#include <vector>
#include <iomanip>
#include <functional>
#include <map>

#include <boost/static_assert.hpp>

namespace KFS {
namespace client {
using std::string;
using std::ostringstream;
using std::ostream;
using std::istream;
using std::oct;
using std::dec;
using std::pair;
using std::make_pair;
using std::less;

// KFS client library RPCs.
enum KfsOp_t {
    CMD_UNKNOWN,
    // Meta-data server RPCs
    CMD_GETALLOC,
    CMD_GETLAYOUT,
    CMD_ALLOCATE,
    CMD_TRUNCATE,
    CMD_LOOKUP,
    CMD_MKDIR,
    CMD_RMDIR,
    CMD_READDIR,
    CMD_READDIRPLUS,
    CMD_GETDIRSUMMARY,
    CMD_CREATE,
    CMD_REMOVE,
    CMD_RENAME,
    CMD_SETMTIME,
    CMD_LEASE_ACQUIRE,
    CMD_LEASE_RENEW,
    CMD_LEASE_RELINQUISH,
    CMD_COALESCE_BLOCKS,
    CMD_CHUNK_SPACE_RESERVE,
    CMD_CHUNK_SPACE_RELEASE,
    CMD_RECORD_APPEND,
    CMD_GET_RECORD_APPEND_STATUS,
    CMD_CHANGE_FILE_REPLICATION,
    // Chunkserver RPCs
    CMD_CLOSE,
    CMD_READ,
    CMD_WRITE_ID_ALLOC,
    CMD_WRITE_PREPARE,
    CMD_WRITE_SYNC,
    CMD_SIZE,
    CMD_GET_CHUNK_METADATA,
    CMD_DUMP_CHUNKMAP,
    CMD_WRITE,
    CMD_GETPATHNAME,
    CMD_CHMOD,
    CMD_CHOWN,
    CMD_AUTHENTICATE,
    CMD_DELEGATE,
    CMD_DELEGATE_CANCEL,
    // Stats and admin ops.
    CMD_CHUNK_PING,
    CMD_CHUNK_STATS,
    CMD_META_PING,
    CMD_META_STATS,
    CMD_META_TOGGLE_WORM,
    CMD_META_RETIRE_CHUNKSERVER,
    CMD_META_FSCK,
    // Meta server maintenance and debugging.
    CMD_META_CHECK_LEASES,
    CMD_META_RECOMPUTE_DIRSIZE,
    CMD_META_DUMP_CHUNKREPLICATIONCANDIDATES,
    CMD_META_OPEN_FILES,
    CMD_META_GET_CHUNK_SERVERS_COUNTERS,
    CMD_META_GET_CHUNK_SERVER_DIRS_COUNTERS,
    CMD_META_SET_CHUNK_SERVERS_PROPERTIES,
    CMD_META_GET_REQUEST_COUNTERS,
    CMD_META_DISCONNECT,
    CMD_META_FORCE_REPLICATION,
    CMD_META_DUMP_CHUNKTOSERVERMAP,
    CMD_META_UPSERVERS,

    CMD_NCMDS
};

typedef ReqOstreamT<ostream> ReqOstream;

struct KfsOp {
    class Display
    {
    public:
        Display(const KfsOp& op)
            : mOp(op)
            {}
        ostream& Show(ostream& os) const
            { return mOp.ShowSelf(os); }
    private:
        const KfsOp& mOp;
    };

    KfsOp_t       op;
    kfsSeq_t      seq;
    int32_t       status;
    uint32_t      checksum; // a checksum over the data
    int64_t       maxWaitMillisec;
    size_t        contentLength;
    size_t        contentBufLen;
    char*         contentBuf;
    string        statusMsg; // optional, mostly for debugging
    const string* extraHeaders;
    bool          shortRpcFormatFlag;

    KfsOp (KfsOp_t o, kfsSeq_t s)
        : op(o),
          seq(s),
          status(0),
          checksum(0),
          maxWaitMillisec(-1),
          contentLength(0),
          contentBufLen(0),
          contentBuf(0),
          statusMsg(),
          extraHeaders(0),
          shortRpcFormatFlag(false),
          contentBufOwnerFlag(true)
        {}
    // to allow dynamic-type-casting, make the destructor virtual
    virtual ~KfsOp() {
        KfsOp::DeallocContentBuf();
    }
    void AttachContentBuf(const char* buf, size_t len,
            bool ownsBufferFlag = true) {
        AttachContentBuf(const_cast<char*>(buf), len,
            ownsBufferFlag);
    }
    void EnsureCapacity(size_t len) {
        if (contentBufLen >= len && contentBufOwnerFlag) {
            return;
        }
        DeallocContentBuf();
        AllocContentBuf(len);
    }
    void AllocContentBuf(size_t len) {
        contentBuf          = new char[len + 1];
        contentBuf[len]     = 0;
        contentBufLen       = len;
        contentBufOwnerFlag = true;
    }
    void DeallocContentBuf() {
        if (contentBufOwnerFlag) {
            delete [] contentBuf;
        }
        ReleaseContentBuf();
    }
    void AttachContentBuf(char* buf, size_t len,
            bool ownsBufferFlag = true) {
        DeallocContentBuf();
        contentBuf          = buf;
        contentBufLen       = len;
        contentBufOwnerFlag = ownsBufferFlag;
    }
    void ReleaseContentBuf() {
        contentBuf    = 0;
        contentBufLen = 0;
    }
    // Build a request RPC that can be sent to the server
    virtual void Request(ReqOstream& os) = 0;
    virtual bool NextRequest(kfsSeq_t /* seq */, ReqOstream& /* os */)
        { return false; }

    // Common parsing code: parse the response from string and fill
    // that into a properties structure.
    void ParseResponseHeader(istream& is);
    // Parse a response header from the server: This does the
    // default parsing of OK/Cseq/Status/Content-length.
    void ParseResponseHeader(const Properties& prop);

    // Return information about op that can printed out for debugging.
    virtual Display Show() const
        { return Display(*this); }
    virtual ostream& ShowSelf(ostream& os) const = 0;
    virtual void ParseResponseHeaderSelf(const Properties& prop);
    // Global setting use only at startup, not re-entrant.
    // The string added to the headers section as is.
    // The headers must be properly formatted: each header line must end with
    // \r\n
    static void AddDefaultRequestHeaders(
        bool     shortRpcFormatFlag,
        string&  headers,
        kfsUid_t euser  = kKfsUserNone,
        kfsGid_t egroup = kKfsGroupNone);
    inline ReqOstream& ParentHeaders(ReqOstream& os) const;
    template<typename T> class ReqHeadersT;
    template<typename T> static inline ReqHeadersT<T> ReqHeaders(const T& op);
private:
    bool contentBufOwnerFlag;
};

struct KfsNullOp : public KfsOp
{
    KfsNullOp()
        : KfsOp(CMD_UNKNOWN, 0)
        {}
    virtual void Request(ReqOstream& /* os */)
        {}
    virtual ostream& ShowSelf(ostream& os) const
        { return (os << "NULL op"); }
};
static const KfsNullOp kKfsNullOp;

inline static ostream&
operator<<(ostream& os, const KfsOp::Display& display)
{ return display.Show(os); }

struct KfsIdempotentOp : public KfsOp
{
    const kfsSeq_t reqId;

    KfsIdempotentOp(
            KfsOp_t  o,
            kfsSeq_t s,
            kfsSeq_t id)
        : KfsOp(o, s),
          reqId(id)
        {}
    inline ReqOstream& ParentHeaders(ReqOstream& os) const;
};

struct CreateOp : public KfsIdempotentOp {
    kfsFileId_t parentFid; // input parent file-id
    const char* filename;
    kfsFileId_t fileId; // result
    int         numReplicas; // desired degree of replication
    bool        exclusive; // O_EXCL flag
    int         striperType;
    int         numStripes;
    int         numRecoveryStripes;
    int         stripeSize;
    int         metaStriperType;
    int         metaNumReplicas;
    Permissions permissions;
    kfsSTier_t  minSTier;
    kfsSTier_t  maxSTier;
    string      userName;
    string      groupName;
    CreateOp(
            kfsSeq_t           s,
            kfsFileId_t        p,
            const char*        f,
            int                n,
            bool               e,
            const Permissions& perms   = Permissions(),
            kfsSeq_t           id      = -1,
            kfsSTier_t         minTier = kKfsSTierMax,
            kfsSTier_t         maxTier = kKfsSTierMax)
        : KfsIdempotentOp(CMD_CREATE, s, id),
          parentFid(p),
          filename(f),
          numReplicas(n),
          exclusive(e),
          striperType(KFS_STRIPED_FILE_TYPE_NONE),
          numStripes(0),
          numRecoveryStripes(0),
          stripeSize(0),
          metaStriperType(KFS_STRIPED_FILE_TYPE_UNKNOWN),
          metaNumReplicas(0),
          permissions(perms),
          minSTier(minTier),
          maxSTier(maxTier),
          userName(),
          groupName()
        {}
    void Request(ReqOstream& os);
    virtual void ParseResponseHeaderSelf(const Properties& prop);
    virtual ostream& ShowSelf(ostream& os) const {
        os << "create: " << filename << " parent: " << parentFid <<
            " reqId: " << reqId;
        return os;
    }
};

struct RemoveOp : public KfsIdempotentOp {
    kfsFileId_t parentFid; // input parent file-id
    const char* filename;
    const char* pathname;
    RemoveOp(
        kfsSeq_t    s,
        kfsFileId_t p,
        const char* f,
        const char* pn,
        kfsSeq_t    id = -1)
        : KfsIdempotentOp(CMD_REMOVE, s, id),
          parentFid(p),
          filename(f),
          pathname(pn)
        {}
    void Request(ReqOstream& os);
    virtual ostream& ShowSelf(ostream& os) const {
        os << "remove: " << filename << " (parentfid = " << parentFid << ")" <<
            " reqId: " << reqId;
        return os;
    }
};

struct MkdirOp : public KfsIdempotentOp {
    kfsFileId_t parentFid; // input parent file-id
    const char* dirname;
    Permissions permissions;
    kfsFileId_t fileId; // result
    kfsSTier_t  minSTier;
    kfsSTier_t  maxSTier;
    string      userName;
    string      groupName;
    MkdirOp(
            kfsSeq_t           s,
            kfsFileId_t        p,
            const char*        d,
            const Permissions& perms = Permissions(),
            kfsSeq_t           id    = -1)
        : KfsIdempotentOp(CMD_MKDIR, s, id),
          parentFid(p),
          dirname(d),
          permissions(perms),
          fileId(-1),
          minSTier(kKfsSTierMax),
          maxSTier(kKfsSTierMax),
          userName(),
          groupName()
        {}
    void Request(ReqOstream& os);
    virtual void ParseResponseHeaderSelf(const Properties& prop);
    virtual ostream& ShowSelf(ostream& os) const {
        os << "mkdir: " << dirname << " parent: " << parentFid <<
            " reqId: " << reqId;
        return os;
    }
};

struct RmdirOp : public KfsIdempotentOp {
    kfsFileId_t parentFid; // input parent file-id
    const char* dirname;
    const char* pathname; // input: full pathname
    RmdirOp(
        kfsSeq_t    s,
        kfsFileId_t p,
        const char* d,
        const char* pn,
        kfsSeq_t    id = -1)
        : KfsIdempotentOp(CMD_RMDIR, s, id),
          parentFid(p),
          dirname(d),
          pathname(pn)
        {}
    void Request(ReqOstream& os);
    virtual ostream& ShowSelf(ostream& os) const {
        os << "rmdir: " << dirname << " (parentfid = " << parentFid << ")" <<
            " reqId: " << reqId;
        return os;
    }
};

struct RenameOp : public KfsIdempotentOp {
    kfsFileId_t parentFid; // input parent file-id
    const char* oldname;   // old file name/dir
    const char* newpath;   // new path to be renamed to
    const char* oldpath;   // old path (starting from /)
    bool        overwrite; // set if the rename can overwrite newpath
    RenameOp(
        kfsSeq_t    s,
        kfsFileId_t p,
        const char* o,
        const char* n,
        const char* op,
        bool        ow,
        kfsSeq_t    id = -1)
        : KfsIdempotentOp(CMD_RENAME, s, id),
          parentFid(p),
          oldname(o),
          newpath(n),
          oldpath(op),
          overwrite(ow)
        {}
    void Request(ReqOstream& os);
    virtual ostream& ShowSelf(ostream& os) const {
        os <<
            "rename: "  <<
            " overwrite: " << overwrite <<
            " old: "       << oldname <<
            " parent: "    << parentFid <<
            " new: "       << newpath <<
            " reqId: "     << reqId
        ;
        return os;
    }
};

struct ReaddirOp : public KfsOp {
    kfsFileId_t fid;        // fid of the directory
    int         numEntries; // # of entries in the directory
    bool        hasMoreEntriesFlag;
    string      fnameStart;
    ReaddirOp(kfsSeq_t s, kfsFileId_t f)
        : KfsOp(CMD_READDIR, s),
          fid(f),
          numEntries(0),
          hasMoreEntriesFlag(false),
          fnameStart()
        {}
    void Request(ReqOstream& os);
    // This will only extract out the default+num-entries.  The actual
    // dir. entries are in the content-length portion of things
    virtual void ParseResponseHeaderSelf(const Properties& prop);
    virtual ostream& ShowSelf(ostream& os) const {
        os <<
            "readdir:"
            " fid: "     << fid <<
            " start: "   << fnameStart <<
            " entries: " << numEntries <<
            " hasmore: " << hasMoreEntriesFlag;
        return os;
    }
};

struct SetMtimeOp : public KfsOp {
    const char*    pathname;
    struct timeval mtime;
    SetMtimeOp(kfsSeq_t s, const char* p, const struct timeval& m)
        : KfsOp(CMD_SETMTIME, s), pathname(p), mtime(m)
        {}
    void Request(ReqOstream& os);
    virtual ostream& ShowSelf(ostream& os) const {
        os << "setmtime: " << pathname <<
            " mtime: " << mtime.tv_sec << ':' << mtime.tv_usec;
        return os;
    }
};

struct DumpChunkServerMapOp : public KfsOp {
        DumpChunkServerMapOp(kfsSeq_t s)
            : KfsOp(CMD_META_DUMP_CHUNKTOSERVERMAP, s)
            {}
        void Request(ReqOstream& os);
        virtual void ParseResponseHeaderSelf(const Properties& prop);
        virtual ostream& ShowSelf(ostream& os) const {
            os << "dumpchunktoservermap";
            return os;
        }
};

struct UpServersOp : public KfsOp {
    UpServersOp(kfsSeq_t s)
        : KfsOp(CMD_META_UPSERVERS, s)
        {}
    void Request(ReqOstream& os);
    virtual void ParseResponseHeaderSelf(const Properties& prop);
    virtual ostream& ShowSelf(ostream& os) const {
        os << "upservers";
        return os;
    }
};

struct DumpChunkMapOp : public KfsOp {
        DumpChunkMapOp(kfsSeq_t s)
            : KfsOp(CMD_META_DUMP_CHUNKTOSERVERMAP, s)
            {}
        void Request(ReqOstream& os);
        virtual void ParseResponseHeaderSelf(const Properties& prop);
        virtual ostream& ShowSelf(ostream& os) const {
            os << "dumpchunkmap";
            return os;
        }
};

struct ReaddirPlusOp : public KfsOp {
    kfsFileId_t fid;         // fid of the directory
    bool        getLastChunkInfoOnlyIfSizeUnknown;
    bool        omitLastChunkInfoFlag;
    bool        fileIdAndTypeOnlyFlag;
    bool        hasMoreEntriesFlag;
    int         numEntries; // # of entries in the directory
    string      fnameStart;
    ReaddirPlusOp(kfsSeq_t s, kfsFileId_t f, bool cif, bool olcif, bool fidtof)
        : KfsOp(CMD_READDIRPLUS, s),
          fid(f),
          getLastChunkInfoOnlyIfSizeUnknown(cif),
          omitLastChunkInfoFlag(olcif),
          fileIdAndTypeOnlyFlag(fidtof),
          hasMoreEntriesFlag(false),
          numEntries(0),
          fnameStart()
        {}
    void Request(ReqOstream& os);
    // This will only extract out the default+num-entries.  The actual
    // dir. entries are in the content-length portion of things
    virtual void ParseResponseHeaderSelf(const Properties& prop);
    virtual ostream& ShowSelf(ostream& os) const {
        os <<
            "readdirplus:"
            " fid: "     << fid <<
            " start: "   << fnameStart <<
            " entries: " << numEntries <<
            " hasmore: " << hasMoreEntriesFlag;
        return os;
    }
};

// Lookup the attributes of a file in a directory
struct LookupOp : public KfsOp {
    kfsFileId_t parentFid; // fid of the parent dir
    const char* filename;  // file in the dir
    FileAttr    fattr;     // result
    kfsUid_t    euser;     // result -- effective user set by the meta server
    kfsGid_t    egroup;    // result -- effective group set by the meta server
    int         authType;  // in / out auth type.
    bool        getAuthInfoOnlyFlag; // if set retrieve authentication info only
    bool        reqShortRpcFormatFlag;
    string      userName;
    string      groupName;
    string      euserName;
    string      egroupName;
    LookupOp(kfsSeq_t s, kfsFileId_t p, const char* f,
        kfsUid_t eu = kKfsUserNone, kfsGid_t eg = kKfsGroupNone)
        : KfsOp(CMD_LOOKUP, s),
          parentFid(p),
          filename(f),
          euser(eu),
          egroup(eg),
          authType(kAuthenticationTypeUndef),
          getAuthInfoOnlyFlag(false),
          reqShortRpcFormatFlag(false),
          userName(),
          groupName(),
          euserName(),
          egroupName()
        {}
    void Request(ReqOstream& os);
    virtual void ParseResponseHeaderSelf(const Properties& prop);

    virtual ostream& ShowSelf(ostream& os) const {
        os << "lookup: " << filename << " parent: " << parentFid;
        return os;
    }
};

// Lookup the attributes of a file relative to a root dir.
struct LookupPathOp : public KfsOp {
    kfsFileId_t rootFid; // fid of the root dir
    const char* filename; // path relative to root
    FileAttr    fattr; // result
    kfsUid_t    euser;     // result -- effective user set by the meta server
    kfsGid_t    egroup;    // result -- effective group set by the meta server
    string      userName;
    string      groupName;
    LookupPathOp(kfsSeq_t s, kfsFileId_t r, const char* f,
        kfsUid_t eu = kKfsUserNone, kfsGid_t eg = kKfsGroupNone)
        : KfsOp(CMD_LOOKUP, s),
          rootFid(r),
          filename(f),
          euser(eu),
          egroup(eg),
          userName(),
          groupName()
        {}
    void Request(ReqOstream& os);
    virtual void ParseResponseHeaderSelf(const Properties& prop);

    virtual ostream& ShowSelf(ostream& os) const {
        os << "lookup_path: " << filename << " (rootFid = " << rootFid << ")";
        return os;
    }
};

/// Coalesce blocks from src->dst by appending the blocks of src to
/// dst.  If the op is successful, src will end up with 0 blocks.
struct CoalesceBlocksOp: public KfsOp {
    string     srcPath; // input
    string     dstPath; // input
    chunkOff_t dstStartOffset; // output
    CoalesceBlocksOp(kfsSeq_t s, const string& o, const string& n) :
        KfsOp(CMD_COALESCE_BLOCKS, s), srcPath(o), dstPath(n)
        {}
    void Request(ReqOstream& os);
    virtual void ParseResponseHeaderSelf(const Properties& prop);
    virtual ostream& ShowSelf(ostream& os) const {
        os << "coalesce blocks: " << srcPath << "<-" << dstPath;
        return os;
    }
};

/// Get the allocation information for a chunk in a file.
struct GetAllocOp: public KfsOp {
    kfsFileId_t            fid;
    chunkOff_t             fileOffset;
    kfsChunkId_t           chunkId;      // result
    int64_t                chunkVersion; // result
    bool                   serversOrderedFlag; // result: meta server ordered the servers list
    bool                   allCSShortRpcFlag;
                                               // by its preference / load -- try the servers in this order.
    bool                   objectStoreFlag;
    vector<ServerLocation> chunkServers; // result: where the chunk is hosted name/port
    string                 filename;     // input

    GetAllocOp(kfsSeq_t s, kfsFileId_t f, chunkOff_t o)
        : KfsOp(CMD_GETALLOC, s),
          fid(f),
          fileOffset(o),
          chunkId(-1),
          chunkVersion(-1),
          serversOrderedFlag(false),
<<<<<<< HEAD
          allCSShortRpcFlag(false),
=======
          objectStoreFlag(false),
>>>>>>> 08b18f83
          chunkServers(),
          filename()
        {}
    void Request(ReqOstream& os);
    virtual void ParseResponseHeaderSelf(const Properties& prop);
    virtual ostream& ShowSelf(ostream& os) const {
        os <<
            "getalloc:"
<<<<<<< HEAD
            " fid: "     << fid <<
            " offset: "  << fileOffset <<
            " chunkId: " << chunkId <<
            " version: " << chunkVersion <<
            " ordered: " << serversOrderedFlag <<
            " servers: " << chunkServers.size() <<
            (allCSShortRpcFlag ? " CSShortFmt" : "")
=======
            " fid: "      << fid <<
            " offset: "   << fileOffset <<
            " objstore: " << objectStoreFlag <<
            " chunkId: "  << chunkId <<
            " version: "  << chunkVersion <<
            " ordered: "  << serversOrderedFlag <<
            " servers: "  << chunkServers.size()
>>>>>>> 08b18f83
        ;
        for (vector<ServerLocation>::const_iterator it = chunkServers.begin();
                it != chunkServers.end();
                ++it) {
            os << " " << *it;
        }
        return os;
    }
};

struct ChunkLayoutInfo {
    ChunkLayoutInfo()
        : fileOffset(-1),
          chunkId(-1),
          chunkVersion(-1),
          chunkServers()
        {}
    chunkOff_t             fileOffset;
    kfsChunkId_t           chunkId;      // result
    int64_t                chunkVersion; // result
    vector<ServerLocation> chunkServers; // where the chunk lives
    istream& Parse(istream& is);
};

inline static istream& operator>>(istream& is, ChunkLayoutInfo& li) {
    return li.Parse(is);
}

/// Get the layout information for all chunks in a file.
struct GetLayoutOp: public KfsOp {
    kfsFileId_t             fid;
    chunkOff_t              startOffset;
    bool                    omitLocationsFlag;
    bool                    lastChunkOnlyFlag;
    bool                    continueIfNoReplicasFlag;
    int                     numChunks;
    int                     maxChunks;
    bool                    hasMoreChunksFlag;
    bool                    allCSShortRpcFlag;
    chunkOff_t              fileSize;
    vector<ChunkLayoutInfo> chunks;
    GetLayoutOp(kfsSeq_t s, kfsFileId_t f)
        : KfsOp(CMD_GETLAYOUT, s),
          fid(f),
          startOffset(0),
          omitLocationsFlag(false),
          lastChunkOnlyFlag(false),
          continueIfNoReplicasFlag(false),
          numChunks(0),
          maxChunks(-1),
          hasMoreChunksFlag(false),
          allCSShortRpcFlag(false),
          fileSize(-1),
          chunks()
        {}
    void Request(ReqOstream& os);
    virtual void ParseResponseHeaderSelf(const Properties& prop);
    int ParseLayoutInfo(bool clearFlag = true);
    virtual ostream& ShowSelf(ostream& os) const {
        os << "getlayout: fid: " << fid;
        return os;
    }
};

class ChunkServerAccess
{
public:
    typedef PropertiesTokenizer::Token Token;
    ChunkServerAccess()
        : mAccess(),
          mAccessBuf(0),
          mOwnsBufferFlag(false)
        {}
    ~ChunkServerAccess()
        { ChunkServerAccess::Clear(); }
    int Parse(
        int          count,
        bool         hasChunkServerAccessFlag,
        kfsChunkId_t chunkId,
        const char*  buf,
        int          bufPos,
        int          bufLen,
        bool         ownsBufferFlag);
    struct Entry
    {
        Token chunkServerAccessId;
        Token chunkServerKey;
        Token chunkAccess;

        Entry()
            : chunkServerAccessId(),
              chunkServerKey(),
              chunkAccess()
            {}
    };
    bool IsEmpty() const
        { return mAccess.empty(); }
    string GetChunkAccess(
        const ServerLocation& location,
        kfsChunkId_t          chunkId) const
    {
        Access::const_iterator const it = mAccess.find(SCLocation(
            make_pair(Token(location.hostname.data(), location.hostname.size()),
                location.port), chunkId
        ));
        return (it == mAccess.end() ? string() :
            string(
                it->second.chunkAccess.mPtr,
                (size_t)it->second.chunkAccess.mLen
        ));
    }
    const Entry* Get(
        const ServerLocation& location,
        kfsChunkId_t          chunkId,
        CryptoKeys::Key&      outKey) const
    {
        Access::const_iterator const it = mAccess.find(SCLocation(
            make_pair(Token(location.hostname.data(), location.hostname.size()),
                location.port), chunkId
        ));
        if (it == mAccess.end()) {
            return 0;
        }
        const Entry& entry = it->second;
        if (! outKey.Parse(
                entry.chunkServerKey.mPtr,
                entry.chunkServerKey.mLen)) {
            return 0;
        }
        return &entry;
    }
    const Entry* Get(
        size_t           i,
        ServerLocation&  location,
        kfsChunkId_t     chunkId,
        CryptoKeys::Key& outKey) const
    {
        Access::const_iterator it = mAccess.begin();
        for (size_t k = 0; it != mAccess.end() && k < i; k++) {
            ++it;
        }
        if (it == mAccess.end()) {
            return 0;
        }
        location.hostname.assign(
            it->first.first.first.mPtr, it->first.first.first.mLen);
        location.port = it->first.first.second;
        const Entry& entry = it->second;
        if (! outKey.Parse(
                entry.chunkServerKey.mPtr,
                entry.chunkServerKey.mLen)) {
            return 0;
        }
        return &entry;
    }
    void Clear()
    {
        mAccess.clear();
        if (mOwnsBufferFlag) {
            delete [] mAccessBuf;
        }
        mAccessBuf = 0;
    }
private:
    typedef pair<pair<Token, int>, kfsChunkId_t> SCLocation;
    typedef map<
        SCLocation,
        Entry,
        less<SCLocation>,
        StdFastAllocator<pair<
            const SCLocation,
            Entry
        > >
    > Access;

    Access      mAccess;
    const char* mAccessBuf;
    bool        mOwnsBufferFlag;

private:
    ChunkServerAccess(const ChunkServerAccess&);
    ChunkServerAccess& operator=(const ChunkServerAccess&);
};

struct ChunkAccessOp: public KfsOp {
    class AccessReq
    {
    public:
        AccessReq(const ChunkAccessOp& op)
            : mOp(op)
            {}
        ReqOstream& Write(ReqOstream& os) const
            { return mOp.WriteReq(os); }
    private:
        const ChunkAccessOp& mOp;
    };

    kfsChunkId_t    chunkId;
    int64_t         chunkVersion;
    string          access;
    bool            createChunkAccessFlag:1;
    bool            createChunkServerAccessFlag:1;
    bool            hasSubjectIdFlag:1;
    int64_t         subjectId;
    int64_t         accessResponseValidForSec;
    int64_t         accessResponseIssued;
    string          chunkAccessResponse;
    string          chunkServerAccessId;
    CryptoKeys::Key chunkServerAccessKey;
    const string*   decryptKey;

    ChunkAccessOp(KfsOp_t o, kfsSeq_t s, kfsChunkId_t c)
        : KfsOp(o, s),
          chunkId(c),
          chunkVersion(0),
          access(),
          createChunkAccessFlag(false),
          createChunkServerAccessFlag(false),
          hasSubjectIdFlag(false),
          subjectId(-1),
          accessResponseValidForSec(0),
          accessResponseIssued(0),
          chunkAccessResponse(),
          chunkServerAccessId(),
          chunkServerAccessKey(),
          decryptKey(0)
        {}
    AccessReq Access() const
        { return AccessReq(*this); }
    ReqOstream& WriteReq(ReqOstream& os) const
    {
        if (access.empty()) {
            return os;
        }
        if (hasSubjectIdFlag) {
            os << (shortRpcFormatFlag ? "I:" : "Subject-id: ") <<
                subjectId << "\r\n";
        }
        return (
            (os << (shortRpcFormatFlag ? "C:" : "C-access: ")).write(
                access.data(), access.size()) << "\r\n" <<
            (createChunkServerAccessFlag ?
                (shortRpcFormatFlag ?
                    "SR:1\r\n" : "CS-access-req: 1\r\n") :
            (createChunkAccessFlag ?
                (shortRpcFormatFlag ? "CR:1\r\n" : "C-access-req: 1\r\n")  : "")
        ));
    }
    virtual void ParseResponseHeaderSelf(const Properties& prop);
};

inline static ReqOstream&
operator<<(ReqOstream& os, const ChunkAccessOp::AccessReq& req)
{ return req.Write(os); }

// Get the chunk metadata (aka checksums) stored on the chunkservers
struct GetChunkMetadataOp: public ChunkAccessOp {
    bool readVerifyFlag;
    GetChunkMetadataOp(kfsSeq_t s, kfsChunkId_t c, bool verifyFlag)
        : ChunkAccessOp(CMD_GET_CHUNK_METADATA, s, c),
          readVerifyFlag(verifyFlag)
        {}
    void Request(ReqOstream& os);
    virtual ostream& ShowSelf(ostream& os) const {
        os << "get chunk metadata:"
            " chunkId: " << chunkId <<
            " version: " << chunkVersion;
        return os;
    }
};

struct AllocateOp : public KfsOp {
    kfsFileId_t            fid;
    chunkOff_t             fileOffset;
    string                 pathname;     // input: the full pathname corresponding to fid
    kfsChunkId_t           chunkId;      // result
    int64_t                chunkVersion; // result---version # for the chunk
    // where is the chunk hosted name/port
    vector<ServerLocation> chunkServers;
    // if this is set, then the metaserver will pick the offset in the
    // file at which the chunk was allocated.
    bool                   append;
    // the space reservation size that will follow the allocation.
    int                    spaceReservationSize;
    // suggested max. # of concurrent appenders per chunk
    int                    maxAppendersPerChunk;
    bool                   invalidateAllFlag;
    bool                   allowCSClearTextFlag;
<<<<<<< HEAD
    bool                   allCSShortRpcFlag;
=======
    int64_t                chunkLeaseDuration;
>>>>>>> 08b18f83
    int64_t                chunkServerAccessValidForTime;
    int64_t                chunkServerAccessIssuedTime;
    string                 chunkAccess;
    string                 chunkServerAccessToken;
    CryptoKeys::Key        chunkServerAccessKey;
    AllocateOp(kfsSeq_t s, kfsFileId_t f, const string &p) :
        KfsOp(CMD_ALLOCATE, s),
        fid(f),
        fileOffset(0),
        pathname(p),
        chunkId(-1),
        chunkVersion(-1),
        chunkServers(),
        append(false),
        spaceReservationSize(1 << 20),
        maxAppendersPerChunk(64),
        invalidateAllFlag(false),
        allowCSClearTextFlag(false),
<<<<<<< HEAD
        allCSShortRpcFlag(false),
=======
        chunkLeaseDuration(-1),
>>>>>>> 08b18f83
        chunkServerAccessValidForTime(0),
        chunkServerAccessIssuedTime(0),
        chunkAccess(),
        chunkServerAccessToken(),
        chunkServerAccessKey()
        {}
    void Request(ReqOstream& os);
    virtual void ParseResponseHeaderSelf(const Properties& prop);
    virtual ostream& ShowSelf(ostream& os) const {
        os << "allocate:"
            " fid: "    << fid <<
            " offset: " << fileOffset <<
            (invalidateAllFlag ? " invalidate" : "") <<
            (allCSShortRpcFlag ? " CSShortFmt" : "");
        const size_t sz = chunkServers.size();
        if (sz > 0) {
            os <<
                " chunkId: " << chunkId <<
                " version: " << chunkVersion <<
                " servers: "
            ;
            for (size_t i = 0; i < sz; i++) {
                os << " " << chunkServers[i];
            }
        }
        if (masterServer.IsValid()) {
            os << " master: " << masterServer;
        }
        os <<
            " access:" <<
            " s: " << chunkServerAccessToken <<
            " c: " << chunkAccess <<
            " valid for: "      << chunkServerAccessValidForTime <<
            " lease duration: " << chunkLeaseDuration;
        return os;
    }
};

struct TruncateOp : public KfsOp {
    const char* pathname;
    kfsFileId_t fid;
    chunkOff_t  fileOffset;
    chunkOff_t  endOffset;
    bool        pruneBlksFromHead;
    bool        setEofHintFlag;
    bool        checkPermsFlag;
    chunkOff_t  respEndOffset;
    TruncateOp(kfsSeq_t s, const char *p, kfsFileId_t f, chunkOff_t o)
        : KfsOp(CMD_TRUNCATE, s),
          pathname(p),
          fid(f),
          fileOffset(o),
          endOffset(-1),
          pruneBlksFromHead(false),
          setEofHintFlag(true),
          checkPermsFlag(false),
          respEndOffset(-1)
        {}
    virtual void Request(ReqOstream& os);
    virtual void ParseResponseHeaderSelf(const Properties& prop);
    virtual ostream& ShowSelf(ostream& os) const {
        os <<
            "truncate:"
            " fid: "    << fid <<
            " offset: " << fileOffset <<
            (pruneBlksFromHead ? " prune from head" : "")
        ;
        if (endOffset >= 0) {
            os << " end: " << endOffset;
        }
        return os;
    }
};

struct WriteInfo {
    ServerLocation serverLoc;
    int64_t        writeId;
    WriteInfo() : writeId(-1) { }
    WriteInfo(ServerLocation loc, int64_t w) :
        serverLoc(loc), writeId(w) { }
    WriteInfo & operator = (const WriteInfo &other) {
        serverLoc = other.serverLoc;
        writeId = other.writeId;
        return *this;
    }
    ostream& Show(ostream& os) const {
        os << " location: " << serverLoc << " writeId: " << writeId;
        return os;
    }
};

class ShowWriteInfo {
    ostream& os;
public:
    ShowWriteInfo(ostream& o) : os(o) { }
    void operator() (WriteInfo w) {
        w.Show(os) << ' ';
    }
};

struct CloseOp : public ChunkAccessOp {
    vector<ServerLocation> chunkServerLoc;
    vector<WriteInfo>      writeInfo;

    CloseOp(kfsSeq_t s, kfsChunkId_t c)
        : ChunkAccessOp(CMD_CLOSE, s, c),
          writeInfo()
        {}
    CloseOp(kfsSeq_t s, kfsChunkId_t c, const vector<WriteInfo>& wi)
        : ChunkAccessOp(CMD_CLOSE, s, c),
          writeInfo(wi)
        {}
    void Request(ReqOstream& os);
    virtual ostream& ShowSelf(ostream& os) const {
        os << "close:"
            " chunkid: " << chunkId <<
            " version: " << chunkVersion;
        return os;
    }
};

// used for retrieving a chunk's size
struct SizeOp : public ChunkAccessOp {
    chunkOff_t size; /* result */

    SizeOp(kfsSeq_t s, kfsChunkId_t c, int64_t v)
        : ChunkAccessOp(CMD_SIZE, s, c),
          size(-1)
<<<<<<< HEAD
        {}
    void Request(ReqOstream& os);
=======
        { chunkVersion = v; }
    void Request(ostream& os);
>>>>>>> 08b18f83
    virtual void ParseResponseHeaderSelf(const Properties& prop);
    virtual ostream& ShowSelf(ostream& os) const {
        os <<
            "size:"
            " chunkid: " << chunkId <<
            " version: " << chunkVersion <<
            " size: "    << size
        ;
        return os;
    }
};


struct ReadOp : public ChunkAccessOp {
    chunkOff_t       offset;       /* input */
    size_t           numBytes;     /* input */
    bool             skipVerifyDiskChecksumFlag;
    struct timeval   submitTime;   /* when the client sent the request to the server */
    vector<uint32_t> checksums;    /* checksum for each 64KB block */
    float            diskIOTime;   /* as reported by the server */
    float            elapsedTime ; /* as measured by the client */

    ReadOp(kfsSeq_t s, kfsChunkId_t c, int64_t v)
        : ChunkAccessOp(CMD_READ, s, c),
          offset(0),
          numBytes(0),
          skipVerifyDiskChecksumFlag(false),
          diskIOTime(0.0),
          elapsedTime(0.0)
<<<<<<< HEAD
        {}
    void Request(ReqOstream& os);
=======
        { chunkVersion = v; }
    void Request(ostream& os);
>>>>>>> 08b18f83
    virtual void ParseResponseHeaderSelf(const Properties& prop);
    virtual ostream& ShowSelf(ostream& os) const {
        os << "read:"
            " chunkid: "  << chunkId <<
            " version: "  << chunkVersion <<
            " offset: "   << offset <<
            " numBytes: " << numBytes <<
            " iotm: "     << diskIOTime <<
            (skipVerifyDiskChecksumFlag ? " skip-disk-chksum" : "")
        ;
        return os;
    }
};

// op that defines the write that is going to happen
struct WriteIdAllocOp : public ChunkAccessOp {
    chunkOff_t   offset;       /* input */
    size_t       numBytes;     /* input */
    bool         isForRecordAppend; /* set if this is for a record append that is coming */
    bool         writePrepReplySupportedFlag;
    string       writeIdStr;   /* output */
    vector<ServerLocation> chunkServerLoc;

    WriteIdAllocOp(kfsSeq_t s, kfsChunkId_t c, int64_t v, chunkOff_t o, size_t n)
        : ChunkAccessOp(CMD_WRITE_ID_ALLOC, s, c),
          offset(o),
          numBytes(n),
          isForRecordAppend(false),
          writePrepReplySupportedFlag(false)
<<<<<<< HEAD
    {

    }
    void Request(ReqOstream& os);
=======
        { chunkVersion = v; }
    void Request(ostream& os);
>>>>>>> 08b18f83
    virtual void ParseResponseHeaderSelf(const Properties& prop);
    virtual ostream& ShowSelf(ostream& os) const {
        os << "write-id-alloc: chunkid: " << chunkId <<
            " version: " << chunkVersion;
        return os;
    }
};

struct WritePrepareOp : public ChunkAccessOp {
    kfsChunkId_t      chunkId;
    chunkOff_t        offset;       /* input */
    size_t            numBytes;     /* input */
    bool              replyRequestedFlag;
    vector<uint32_t>  checksums;    /* checksum for each 64KB block */
    vector<WriteInfo> writeInfo;    /* input */

    WritePrepareOp(kfsSeq_t s, kfsChunkId_t c, int64_t v)
        : ChunkAccessOp(CMD_WRITE_PREPARE, s, c),
          offset(0),
          numBytes(0),
          replyRequestedFlag(false),
          checksums(),
          writeInfo()
<<<<<<< HEAD
        {}
    void Request(ReqOstream& os);
=======
        { chunkVersion = v; }
    void Request(ostream& os);
>>>>>>> 08b18f83
    virtual ostream& ShowSelf(ostream& os) const {
        os << "write-prepare:"
            " chunkid: "  << chunkId <<
            " version: "  << chunkVersion <<
            " offset: "   << offset <<
            " numBytes: " << numBytes <<
            " checksum: " << checksum;
        for_each(writeInfo.begin(), writeInfo.end(), ShowWriteInfo(os));
        return os;
    }
};

struct WriteSyncOp : public ChunkAccessOp {
    // The range of data we are sync'ing
    chunkOff_t        offset; /* input */
    size_t            numBytes; /* input */
    vector<WriteInfo> writeInfo;
    // The checksums that cover the region.
    vector<uint32_t>  checksums;

    WriteSyncOp()
        : ChunkAccessOp(CMD_WRITE_SYNC, 0, 0),
          offset(0),
          numBytes(0),
          writeInfo()
        {}
    void Request(ReqOstream& os);
    virtual ostream& ShowSelf(ostream& os) const {
        os << "write-sync:"
            " chunkid: "  << chunkId <<
            " version: "  << chunkVersion <<
            " offset: "   << offset <<
            " numBytes: " << numBytes;
        for_each(writeInfo.begin(), writeInfo.end(), ShowWriteInfo(os));
        return os;
    }
};

struct ChunkLeaseInfo {
    ChunkLeaseInfo()
        : leaseId(-1),
          chunkServers()
        {}
    int64_t                leaseId;
    vector<ServerLocation> chunkServers;

    istream& Parse(istream& is) {
        chunkServers.clear();
        int numServers = 0;
        if (! (is >> leaseId >> numServers)) {
            return is;
        }
        ServerLocation loc;
        for (int i = 0; i < numServers && (is >> loc); ++i) {
            chunkServers.push_back(loc);
        }
        return is;
    }
};

inline static istream& operator>>(istream& is, ChunkLeaseInfo& li) {
    return li.Parse(is);
}

struct LeaseAcquireOp : public KfsOp {
    enum { kMaxChunkIds = 256 };
    BOOST_STATIC_ASSERT(kMaxChunkIds * 21 + (1<<10) < MAX_RPC_HEADER_LEN);

    kfsChunkId_t           chunkId;      // input
    int64_t                chunkPos;     // input
    const char*            pathname;     // input
    bool                   flushFlag;    // input
    int                    leaseTimeout; // input
    int64_t                leaseId;      // output
    int                    chunkAccessCount;
    int64_t                chunkServerAccessValidForTime;
    int64_t                chunkServerAccessIssuedTime;
    bool                   allowCSClearTextFlag;
    bool                   appendRecoveryFlag;
    vector<ServerLocation> appendRecoveryLocations;
    ServerLocation         chunkServer;
    kfsChunkId_t*          chunkIds;
    int64_t*               leaseIds;
    bool                   getChunkLocationsFlag;

    LeaseAcquireOp(kfsSeq_t s, kfsChunkId_t c, const char* p)
        : KfsOp(CMD_LEASE_ACQUIRE, s),
          chunkId(c),
          chunkPos(-1),
          pathname(p),
          flushFlag(false),
          leaseTimeout(-1),
          leaseId(-1),
          chunkAccessCount(0),
          chunkServerAccessValidForTime(0),
          chunkServerAccessIssuedTime(0),
          allowCSClearTextFlag(false),
          appendRecoveryFlag(false),
          appendRecoveryLocations(),
          chunkServer(),
          chunkIds(0),
          leaseIds(0),
          getChunkLocationsFlag(false)
        {}
    void Request(ReqOstream& os);
    virtual void ParseResponseHeaderSelf(const Properties& prop);
    virtual ostream& ShowSelf(ostream& os) const {
        os << "lease-acquire:"
            " chunkid: " << chunkId <<
            " pos: "     << chunkPos <<
            " leaseid: " << leaseId
        ;
        return os;
    }
};

struct LeaseRenewOp : public KfsOp {
    kfsChunkId_t   chunkId;     // input
    int64_t        chunkPos;    // input
    int64_t        leaseId;     // input
    const char*    pathname;    // input
    ServerLocation chunkServer; // input
    bool           getCSAccessFlag;
    int            chunkAccessCount;
    int64_t        chunkServerAccessValidForTime;
    int64_t        chunkServerAccessIssuedTime;
    bool           allowCSClearTextFlag;

    LeaseRenewOp(kfsSeq_t s, kfsChunkId_t c, int64_t l, const char* p)
        : KfsOp(CMD_LEASE_RENEW, s),
          chunkId(c),
          chunkPos(-1),
          leaseId(l),
          pathname(p),
          chunkServer(),
          getCSAccessFlag(false),
          chunkAccessCount(0),
          chunkServerAccessValidForTime(0),
          chunkServerAccessIssuedTime(0),
          allowCSClearTextFlag(false)
        {}
    void Request(ReqOstream& os);
    virtual void ParseResponseHeaderSelf(const Properties& prop);
    // default parsing of status is sufficient
    virtual ostream& ShowSelf(ostream& os) const {
        os <<
            "lease-renew:"
            " chunkid: " << chunkId <<
            " pos: "     << chunkPos <<
            " leaseId: " << leaseId;
        return os;
    }
};

// Whenever we want to give up a lease early, we notify the metaserver
// using this op.
struct LeaseRelinquishOp : public KfsOp {
    kfsChunkId_t chunkId;
    int64_t      chunkPos;
    int64_t      leaseId;
    string       leaseType;

    LeaseRelinquishOp(kfsSeq_t s, kfsChunkId_t c, int64_t l)
        : KfsOp(CMD_LEASE_RELINQUISH, s),
          chunkId(c),
          chunkPos(-1),
          leaseId(l)
        {}
    void Request(ReqOstream& os);
    // defaut parsing of status is sufficient
    virtual ostream& ShowSelf(ostream& os) const {
        os << "lease-relinquish:"
            " chunkid: " << chunkId <<
            " pos: "     << chunkPos <<
            " leaseId: " << leaseId <<
            " type: "    << leaseType;
        return os;
    }
};

/// add in ops for space reserve/release/record-append
struct ChunkSpaceReserveOp : public ChunkAccessOp {
    size_t            numBytes;    /* input */
    vector<WriteInfo> writeInfo;   /* input */

    ChunkSpaceReserveOp(kfsSeq_t s, kfsChunkId_t c, int64_t v,
        vector<WriteInfo> &w, size_t n)
        : ChunkAccessOp(CMD_CHUNK_SPACE_RESERVE, s, c),
          numBytes(n),
          writeInfo(w)
<<<<<<< HEAD
        {}
    void Request(ReqOstream& os);
=======
        { chunkVersion = v; }
    void Request(ostream& os);
>>>>>>> 08b18f83
    virtual ostream& ShowSelf(ostream& os) const {
        os << "chunk-space-reserve: chunkid: " << chunkId <<
            " version: " << chunkVersion << " num-bytes: " << numBytes;
        return os;
    }
};

struct ChunkSpaceReleaseOp : public ChunkAccessOp {
    size_t            numBytes;     /* input */
    vector<WriteInfo> writeInfo;    /* input */

    ChunkSpaceReleaseOp(kfsSeq_t s, kfsChunkId_t c, int64_t v,
            const vector<WriteInfo>& w, size_t n)
        : ChunkAccessOp(CMD_CHUNK_SPACE_RELEASE, s, c),
          numBytes(n),
          writeInfo(w)
<<<<<<< HEAD
        {}
    void Request(ReqOstream& os);
=======
        { chunkVersion = v; }
    void Request(ostream& os);
>>>>>>> 08b18f83
    virtual ostream& ShowSelf(ostream& os) const {
        os << "chunk-space-release: chunkid: " << chunkId <<
            " version: " << chunkVersion << " num-bytes: " << numBytes;
        return os;
    }
};

struct RecordAppendOp : public ChunkAccessOp {
    chunkOff_t        offset;    /* input: this client's view of where it is writing in the file */
    vector<WriteInfo> writeInfo; /* input */

    RecordAppendOp(kfsSeq_t s, kfsChunkId_t c, int64_t v, chunkOff_t o,
        const vector<WriteInfo>& w)
        : ChunkAccessOp(CMD_RECORD_APPEND, s, c),
          offset(o),
          writeInfo(w)
<<<<<<< HEAD
        {}
    void Request(ReqOstream& os);
=======
        { chunkVersion = v; }
    void Request(ostream& os);
>>>>>>> 08b18f83
    virtual ostream& ShowSelf(ostream& os) const {
        os << "record-append: chunkid: " << chunkId <<
            " version: " << chunkVersion <<
            " num-bytes: " << contentLength;
        return os;
    }
};

struct GetRecordAppendOpStatus : public ChunkAccessOp
{
<<<<<<< HEAD
    int64_t      writeId;          // input
    kfsSeq_t     opSeq;            // output
    int64_t      chunkVersion;
    int64_t      opOffset;
    size_t       opLength;
    int          opStatus;
    size_t       widAppendCount;
    size_t       widBytesReserved;
    size_t       chunkBytesReserved;
    int64_t      remainingLeaseTime;
    int64_t      masterCommitOffset;
    int64_t      nextCommitOffset;
    int          appenderState;
    string       appenderStateStr;
    bool         masterFlag;
    bool         stableFlag;
    bool         openForAppendFlag;
    bool         widWasReadOnlyFlag;
    bool         widReadOnlyFlag;

    GetRecordAppendOpStatus(kfsSeq_t seq, kfsChunkId_t c, int64_t w) :
        ChunkAccessOp(CMD_GET_RECORD_APPEND_STATUS, seq, c),
        writeId(w),
        opSeq(-1),
        chunkVersion(-1),
        opOffset(-1),
        opLength(0),
        opStatus(-1),
        widAppendCount(0),
        widBytesReserved(0),
        chunkBytesReserved(0),
        remainingLeaseTime(0),
        masterCommitOffset(-1),
        nextCommitOffset(-1),
        appenderState(0),
        appenderStateStr(),
        masterFlag(false),
        stableFlag(false),
        openForAppendFlag(false),
        widWasReadOnlyFlag(false),
        widReadOnlyFlag(false)
    {}
    void Request(ReqOstream& os);
=======
    int64_t  writeId;          // input
    kfsSeq_t opSeq;            // output
    int64_t  opOffset;
    size_t   opLength;
    int      opStatus;
    size_t   widAppendCount;
    size_t   widBytesReserved;
    size_t   chunkBytesReserved;
    int64_t  remainingLeaseTime;
    int64_t  masterCommitOffset;
    int64_t  nextCommitOffset;
    int      appenderState;
    string   appenderStateStr;
    bool     masterFlag;
    bool     stableFlag;
    bool     openForAppendFlag;
    bool     widWasReadOnlyFlag;
    bool     widReadOnlyFlag;

    GetRecordAppendOpStatus(kfsSeq_t seq, kfsChunkId_t c, int64_t w)
        : ChunkAccessOp(CMD_GET_RECORD_APPEND_STATUS, seq, c),
          writeId(w),
          opSeq(-1),
          opOffset(-1),
          opLength(0),
          opStatus(-1),
          widAppendCount(0),
          widBytesReserved(0),
          chunkBytesReserved(0),
          remainingLeaseTime(0),
          masterCommitOffset(-1),
          nextCommitOffset(-1),
          appenderState(0),
          appenderStateStr(),
          masterFlag(false),
          stableFlag(false),
          openForAppendFlag(false),
          widWasReadOnlyFlag(false),
          widReadOnlyFlag(false)
        {}
    void Request(ostream& os);
>>>>>>> 08b18f83
    virtual void ParseResponseHeaderSelf(const Properties& prop);
    virtual ostream& ShowSelf(ostream& os) const
    {
        os << "get-record-append-op-status:"
            " seq: "                   << seq                <<
            " chunkId: "               << chunkId            <<
            " writeId: "               << writeId            <<
            " chunk-version: "         << chunkVersion       <<
            " op-seq: "                << opSeq              <<
            " op-status: "             << opStatus           <<
            " op-offset: "             << opOffset           <<
            " op-length: "             << opLength           <<
            " wid-read-only: "         << widReadOnlyFlag    <<
            " master-commit: "         << masterCommitOffset <<
            " next-commit: "           << nextCommitOffset   <<
            " wid-append-count: "      << widAppendCount     <<
            " wid-bytes-reserved: "    << widBytesReserved   <<
            " chunk-bytes-reserved: "  << chunkBytesReserved <<
            " remaining-lease-time: "  << remainingLeaseTime <<
            " wid-was-read-only: "     << widWasReadOnlyFlag <<
            " chunk-master: "          << masterFlag         <<
            " stable-flag: "           << stableFlag         <<
            " open-for-append-flag: "  << openForAppendFlag  <<
            " appender-state: "        << appenderState      <<
            " appender-state-string: " << appenderStateStr
        ;
        return os;
    }
};

struct ChangeFileReplicationOp : public KfsOp {
    kfsFileId_t fid; // input
    int16_t     numReplicas; // desired replication
    kfsSTier_t  minSTier;
    kfsSTier_t  maxSTier;
    ChangeFileReplicationOp(kfsSeq_t s, kfsFileId_t f, int16_t r)
        : KfsOp(CMD_CHANGE_FILE_REPLICATION, s),
          fid(f),
          numReplicas(r),
          minSTier(kKfsSTierUndef),
          maxSTier(kKfsSTierUndef)
        {}

    void Request(ReqOstream& os);
    virtual void ParseResponseHeaderSelf(const Properties& prop);

    virtual ostream& ShowSelf(ostream& os) const {
        os << "change-file-replication: fid: " << fid
           << " # of replicas: " << numReplicas;
        return os;
    }
};

struct GetPathNameOp : public KfsOp {
    kfsFileId_t            fid;
    kfsChunkId_t           chunkId;
    chunkOff_t             offset;
    int64_t                chunkVersion;
    vector<ServerLocation> servers;
    FileAttr               fattr;
    string                 pathname;
    string                 userName;
    string                 groupName;
    GetPathNameOp(kfsSeq_t s, kfsFileId_t f, kfsChunkId_t c)
        : KfsOp(CMD_GETPATHNAME, s),
          fid(f),
          chunkId(c),
          offset(-1),
          chunkVersion(-1),
          servers(),
          fattr(),
          pathname(),
          userName(),
          groupName()
        {}
    void Request(ReqOstream& os);
    virtual void ParseResponseHeaderSelf(const Properties& prop);
    virtual ostream& ShowSelf(ostream& os) const {
        os << "getpathname:"
            " fid: "    << fid <<
            " cid: "    << chunkId <<
            " status: " << status
        ;
        return os;
    }
};

struct ChmodOp : public KfsOp {
    kfsFileId_t fid;
    kfsMode_t   mode;
    ChmodOp(kfsSeq_t s, kfsFileId_t f, kfsMode_t m)
        : KfsOp(CMD_CHMOD, s),
          fid(f),
          mode(m)
        {}
    void Request(ReqOstream& os);
    virtual ostream& ShowSelf(ostream& os) const {
        os << "chmod:"
            " fid: "    << fid <<
            " mode: "   << oct << mode << dec <<
            " status: " << status
        ;
        return os;
    }
};

struct ChownOp : public KfsOp {
    kfsFileId_t fid;
    kfsUid_t    user;
    kfsGid_t    group;
    string      userName;
    string      groupName;
    ChownOp(kfsSeq_t s, kfsFileId_t f, kfsUid_t u, kfsGid_t g)
        : KfsOp(CMD_CHOWN, s),
          fid(f),
          user(u),
          group(g),
          userName(),
          groupName()
        {}
    virtual void Request(ReqOstream& os);
    virtual void ParseResponseHeaderSelf(const Properties& prop);
    virtual ostream& ShowSelf(ostream& os) const {
        os << "chown:"
            " fid: "    << fid <<
            " uid: "    << user <<
            " gid: "    << group <<
            " user: "   << userName <<
            " group: "  << groupName <<
            " status: " << status
        ;
        return os;
    }
};

struct AuthenticateOp : public KfsOp {
    int     requestedAuthType;
    int     chosenAuthType;
    bool    useSslFlag;
    bool    reqShortRpcFormatFlag;
    int64_t currentTime;
    int64_t sessionEndTime;

    AuthenticateOp(kfsSeq_t s, int authType)
        : KfsOp (CMD_AUTHENTICATE, s),
          requestedAuthType(authType),
          chosenAuthType(kAuthenticationTypeUndef),
          useSslFlag(false),
          reqShortRpcFormatFlag(false),
          currentTime(-1),
          sessionEndTime(-1)
        {}
    virtual void Request(ReqOstream& os);
    virtual void ParseResponseHeaderSelf(const Properties& prop);
    virtual ostream& ShowSelf(ostream& os) const {
        os << "authenticate:"
            " requested: " << requestedAuthType <<
            " chosen: "    << chosenAuthType <<
            " ssl: "       << (useSslFlag ? 1 : 0) <<
            " time:"
            " cur: "       << currentTime <<
            " end: +"      << (sessionEndTime - currentTime) <<
            " status: "    << status <<
            " msg: "       << statusMsg
        ;
        return os;
    }
};

struct DelegateOp : public KfsOp {
    bool     allowDelegationFlag;
    uint32_t requestedValidForTime;
    uint32_t validForTime;
    uint32_t tokenValidForTime;
    uint64_t issuedTime;
    string   renewTokenStr;
    string   renewKeyStr;
    string   access;

    DelegateOp(kfsSeq_t s)
        : KfsOp (CMD_DELEGATE, s),
          allowDelegationFlag(false),
          requestedValidForTime(0),
          validForTime(0),
          tokenValidForTime(0),
          issuedTime(0),
          renewTokenStr(),
          renewKeyStr(),
          access()
        {}
    virtual void Request(ReqOstream& os);
    virtual void ParseResponseHeaderSelf(const Properties& prop);
    virtual ostream& ShowSelf(ostream& os) const {
        os << "delegate:"
            " delegation bit: " << allowDelegationFlag <<
            " time: "           << requestedValidForTime <<
            " / "               << validForTime <<
            " renew: "          << renewTokenStr <<
            " status: "         << status
        ;
        return os;
    }
};

struct DelegateCancelOp : public KfsOp {
    string tokenStr;
    string keyStr;

    DelegateCancelOp(kfsSeq_t s)
        : KfsOp (CMD_DELEGATE_CANCEL, s),
          tokenStr(),
          keyStr()
        {}
    virtual void Request(ReqOstream& os);
    virtual ostream& ShowSelf(ostream& os) const {
        os << "delegate cancel:"
            " token: "  << tokenStr <<
            " status: " << status
        ;
        return os;
    }
};

typedef KfsOp KfsMonOp;

struct MetaPingOp : public KfsMonOp {
    vector<string> upServers; /// result
    vector<string> downServers; /// result
    MetaPingOp(kfsSeq_t s)
        : KfsMonOp(CMD_META_PING, s),
          upServers(),
          downServers()
        {}
    virtual void Request(ReqOstream& os);
    virtual void ParseResponseHeaderSelf(const Properties& prop);
    virtual ostream& ShowSelf(ostream& os) const {
        os << "meta ping:"
            " status: " << status
        ;
        return os;
    }
};

struct MetaToggleWORMOp : public KfsMonOp {
    int value;
    MetaToggleWORMOp(kfsSeq_t s, int v)
        : KfsMonOp(CMD_META_TOGGLE_WORM, s),
          value(v)
        {}
    virtual void Request(ReqOstream& os);
    virtual void ParseResponseHeaderSelf(const Properties& prop);
    virtual ostream& ShowSelf(ostream& os) const {
        os << "toggle worm:"
            " value: "  << value <<
            " status: " << status
        ;
        return os;
    }
};

struct ChunkPingOp : public KfsMonOp {
    ServerLocation location;
    int64_t        totalSpace;
    int64_t        usedSpace;
    ChunkPingOp(kfsSeq_t s)
        : KfsMonOp(CMD_CHUNK_PING, s),
          location(),
          totalSpace(-1),
          usedSpace(-1)
        {}
    virtual void Request(ReqOstream& os);
    virtual void ParseResponseHeaderSelf(const Properties& prop);
    virtual ostream& ShowSelf(ostream& os) const {
        os << "chunk server ping:"
            " "         << location <<
            " status: " << status
        ;
        return os;
    }
};

struct MetaStatsOp : public KfsMonOp {
    Properties stats; // result
    MetaStatsOp(kfsSeq_t s)
        : KfsMonOp(CMD_META_STATS, s),
          stats()
        {}
    virtual void Request(ReqOstream& os);
    virtual void ParseResponseHeaderSelf(const Properties& prop);
    virtual ostream& ShowSelf(ostream& os) const {
        os << "meta stats:"
            " status: " << status
        ;
        return os;
    }
};

struct ChunkStatsOp : public KfsMonOp {
    Properties stats; // result
    ChunkStatsOp(kfsSeq_t s)
        : KfsMonOp(CMD_CHUNK_STATS, s),
          stats()
        {}
    virtual void Request(ReqOstream& os);
    virtual void ParseResponseHeaderSelf(const Properties& prop);
    virtual ostream& ShowSelf(ostream& os) const {
        os << "chunk stats:"
            " status: " << status
        ;
        return os;
    }
};

struct RetireChunkserverOp : public KfsMonOp {
    ServerLocation chunkLoc;
    int            downtime; // # of seconds of downtime
    RetireChunkserverOp(kfsSeq_t s, const ServerLocation &c, int d)
        : KfsMonOp(CMD_META_RETIRE_CHUNKSERVER, s),
          chunkLoc(c),
          downtime(d)
        {}
    virtual void Request(ReqOstream& os);
    virtual void ParseResponseHeaderSelf(const Properties& prop);
    virtual ostream& ShowSelf(ostream& os) const {
        os << "retire chunk server:"
            " " << chunkLoc <<
            " down time: "  << downtime <<
            " status: "     << status
        ;
        return os;
    }
};

struct FsckOp : public KfsMonOp {
    bool reportAbandonedFilesFlag;
    FsckOp(kfsSeq_t inSeq, bool inReportAbandonedFilesFlag)
        : KfsMonOp(CMD_META_FSCK, inSeq),
          reportAbandonedFilesFlag(inReportAbandonedFilesFlag)
        {}
    virtual void Request(ReqOstream& os);
    virtual void ParseResponseHeaderSelf(const Properties& prop);
    virtual ostream& ShowSelf(ostream& os) const {
        os << "fsck:"
            " report abandoned files: "  << reportAbandonedFilesFlag <<
            " status: "                  << status
        ;
        return os;
    }
};

struct MetaMonOp : public KfsMonOp {
    Properties requestProps;
    Properties responseProps;
    MetaMonOp(KfsOp_t op, const char* inVerb, kfsSeq_t seq = 0)
        : KfsMonOp(op, seq),
          verb(inVerb)
        {}
    virtual void Request(ReqOstream& os);
    virtual void ParseResponseHeaderSelf(const Properties& prop);
    virtual ostream& ShowSelf(ostream& os) const {
        return (os << verb << " status: " << status);
    }
private:
    const char* verb;
};

} //namespace client
} //namespace KFS

#endif // _LIBKFSCLIENT_KFSOPS_H<|MERGE_RESOLUTION|>--- conflicted
+++ resolved
@@ -651,11 +651,8 @@
           chunkId(-1),
           chunkVersion(-1),
           serversOrderedFlag(false),
-<<<<<<< HEAD
           allCSShortRpcFlag(false),
-=======
           objectStoreFlag(false),
->>>>>>> 08b18f83
           chunkServers(),
           filename()
         {}
@@ -664,23 +661,14 @@
     virtual ostream& ShowSelf(ostream& os) const {
         os <<
             "getalloc:"
-<<<<<<< HEAD
-            " fid: "     << fid <<
-            " offset: "  << fileOffset <<
-            " chunkId: " << chunkId <<
-            " version: " << chunkVersion <<
-            " ordered: " << serversOrderedFlag <<
-            " servers: " << chunkServers.size() <<
-            (allCSShortRpcFlag ? " CSShortFmt" : "")
-=======
             " fid: "      << fid <<
             " offset: "   << fileOffset <<
             " objstore: " << objectStoreFlag <<
             " chunkId: "  << chunkId <<
             " version: "  << chunkVersion <<
             " ordered: "  << serversOrderedFlag <<
-            " servers: "  << chunkServers.size()
->>>>>>> 08b18f83
+            " servers: "  << chunkServers.size() <<
+            (allCSShortRpcFlag ? " CSShortFmt" : "")
         ;
         for (vector<ServerLocation>::const_iterator it = chunkServers.begin();
                 it != chunkServers.end();
@@ -958,6 +946,7 @@
     string                 pathname;     // input: the full pathname corresponding to fid
     kfsChunkId_t           chunkId;      // result
     int64_t                chunkVersion; // result---version # for the chunk
+    ServerLocation         masterServer;
     // where is the chunk hosted name/port
     vector<ServerLocation> chunkServers;
     // if this is set, then the metaserver will pick the offset in the
@@ -969,11 +958,8 @@
     int                    maxAppendersPerChunk;
     bool                   invalidateAllFlag;
     bool                   allowCSClearTextFlag;
-<<<<<<< HEAD
     bool                   allCSShortRpcFlag;
-=======
     int64_t                chunkLeaseDuration;
->>>>>>> 08b18f83
     int64_t                chunkServerAccessValidForTime;
     int64_t                chunkServerAccessIssuedTime;
     string                 chunkAccess;
@@ -992,11 +978,8 @@
         maxAppendersPerChunk(64),
         invalidateAllFlag(false),
         allowCSClearTextFlag(false),
-<<<<<<< HEAD
         allCSShortRpcFlag(false),
-=======
         chunkLeaseDuration(-1),
->>>>>>> 08b18f83
         chunkServerAccessValidForTime(0),
         chunkServerAccessIssuedTime(0),
         chunkAccess(),
@@ -1125,13 +1108,8 @@
     SizeOp(kfsSeq_t s, kfsChunkId_t c, int64_t v)
         : ChunkAccessOp(CMD_SIZE, s, c),
           size(-1)
-<<<<<<< HEAD
-        {}
-    void Request(ReqOstream& os);
-=======
         { chunkVersion = v; }
-    void Request(ostream& os);
->>>>>>> 08b18f83
+    void Request(ReqOstream& os);
     virtual void ParseResponseHeaderSelf(const Properties& prop);
     virtual ostream& ShowSelf(ostream& os) const {
         os <<
@@ -1161,13 +1139,8 @@
           skipVerifyDiskChecksumFlag(false),
           diskIOTime(0.0),
           elapsedTime(0.0)
-<<<<<<< HEAD
-        {}
-    void Request(ReqOstream& os);
-=======
         { chunkVersion = v; }
-    void Request(ostream& os);
->>>>>>> 08b18f83
+    void Request(ReqOstream& os);
     virtual void ParseResponseHeaderSelf(const Properties& prop);
     virtual ostream& ShowSelf(ostream& os) const {
         os << "read:"
@@ -1197,15 +1170,8 @@
           numBytes(n),
           isForRecordAppend(false),
           writePrepReplySupportedFlag(false)
-<<<<<<< HEAD
-    {
-
-    }
-    void Request(ReqOstream& os);
-=======
         { chunkVersion = v; }
-    void Request(ostream& os);
->>>>>>> 08b18f83
+    void Request(ReqOstream& os);
     virtual void ParseResponseHeaderSelf(const Properties& prop);
     virtual ostream& ShowSelf(ostream& os) const {
         os << "write-id-alloc: chunkid: " << chunkId <<
@@ -1229,13 +1195,8 @@
           replyRequestedFlag(false),
           checksums(),
           writeInfo()
-<<<<<<< HEAD
-        {}
-    void Request(ReqOstream& os);
-=======
         { chunkVersion = v; }
-    void Request(ostream& os);
->>>>>>> 08b18f83
+    void Request(ReqOstream& os);
     virtual ostream& ShowSelf(ostream& os) const {
         os << "write-prepare:"
             " chunkid: "  << chunkId <<
@@ -1426,13 +1387,8 @@
         : ChunkAccessOp(CMD_CHUNK_SPACE_RESERVE, s, c),
           numBytes(n),
           writeInfo(w)
-<<<<<<< HEAD
-        {}
-    void Request(ReqOstream& os);
-=======
         { chunkVersion = v; }
-    void Request(ostream& os);
->>>>>>> 08b18f83
+    void Request(ReqOstream& os);
     virtual ostream& ShowSelf(ostream& os) const {
         os << "chunk-space-reserve: chunkid: " << chunkId <<
             " version: " << chunkVersion << " num-bytes: " << numBytes;
@@ -1449,13 +1405,8 @@
         : ChunkAccessOp(CMD_CHUNK_SPACE_RELEASE, s, c),
           numBytes(n),
           writeInfo(w)
-<<<<<<< HEAD
-        {}
-    void Request(ReqOstream& os);
-=======
         { chunkVersion = v; }
-    void Request(ostream& os);
->>>>>>> 08b18f83
+    void Request(ReqOstream& os);
     virtual ostream& ShowSelf(ostream& os) const {
         os << "chunk-space-release: chunkid: " << chunkId <<
             " version: " << chunkVersion << " num-bytes: " << numBytes;
@@ -1472,13 +1423,8 @@
         : ChunkAccessOp(CMD_RECORD_APPEND, s, c),
           offset(o),
           writeInfo(w)
-<<<<<<< HEAD
-        {}
-    void Request(ReqOstream& os);
-=======
         { chunkVersion = v; }
-    void Request(ostream& os);
->>>>>>> 08b18f83
+    void Request(ReqOstream& os);
     virtual ostream& ShowSelf(ostream& os) const {
         os << "record-append: chunkid: " << chunkId <<
             " version: " << chunkVersion <<
@@ -1489,51 +1435,6 @@
 
 struct GetRecordAppendOpStatus : public ChunkAccessOp
 {
-<<<<<<< HEAD
-    int64_t      writeId;          // input
-    kfsSeq_t     opSeq;            // output
-    int64_t      chunkVersion;
-    int64_t      opOffset;
-    size_t       opLength;
-    int          opStatus;
-    size_t       widAppendCount;
-    size_t       widBytesReserved;
-    size_t       chunkBytesReserved;
-    int64_t      remainingLeaseTime;
-    int64_t      masterCommitOffset;
-    int64_t      nextCommitOffset;
-    int          appenderState;
-    string       appenderStateStr;
-    bool         masterFlag;
-    bool         stableFlag;
-    bool         openForAppendFlag;
-    bool         widWasReadOnlyFlag;
-    bool         widReadOnlyFlag;
-
-    GetRecordAppendOpStatus(kfsSeq_t seq, kfsChunkId_t c, int64_t w) :
-        ChunkAccessOp(CMD_GET_RECORD_APPEND_STATUS, seq, c),
-        writeId(w),
-        opSeq(-1),
-        chunkVersion(-1),
-        opOffset(-1),
-        opLength(0),
-        opStatus(-1),
-        widAppendCount(0),
-        widBytesReserved(0),
-        chunkBytesReserved(0),
-        remainingLeaseTime(0),
-        masterCommitOffset(-1),
-        nextCommitOffset(-1),
-        appenderState(0),
-        appenderStateStr(),
-        masterFlag(false),
-        stableFlag(false),
-        openForAppendFlag(false),
-        widWasReadOnlyFlag(false),
-        widReadOnlyFlag(false)
-    {}
-    void Request(ReqOstream& os);
-=======
     int64_t  writeId;          // input
     kfsSeq_t opSeq;            // output
     int64_t  opOffset;
@@ -1574,8 +1475,7 @@
           widWasReadOnlyFlag(false),
           widReadOnlyFlag(false)
         {}
-    void Request(ostream& os);
->>>>>>> 08b18f83
+    void Request(ReqOstream& os);
     virtual void ParseResponseHeaderSelf(const Properties& prop);
     virtual ostream& ShowSelf(ostream& os) const
     {
