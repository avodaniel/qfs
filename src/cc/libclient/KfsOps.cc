--- conflicted
+++ resolved
@@ -429,7 +429,6 @@
     assert(fileOffset >= 0);
 
     os <<
-<<<<<<< HEAD
         "GETALLOC\r\n"   << ReqHeaders(*this);
     if (! filename.empty()) {
         os << (shortRpcFormatFlag ? "N:" : "Pathname: ") << filename << "\r\n";
@@ -437,18 +436,11 @@
     os <<
         (shortRpcFormatFlag ? "P:" : "File-handle: ") << fid << "\r\n" <<
         (shortRpcFormatFlag ? "O:" : "Chunk-offset: ") << fileOffset << "\r\n"
-    "\r\n";
-=======
-        "GETALLOC\r\n"   << ReqHeaders(*this) <<
-        "Pathname: "     << filename          << "\r\n"
-        "File-handle: "  << fid               << "\r\n"
-        "Chunk-offset: " << fileOffset        << "\r\n"
     ;
     if (objectStoreFlag) {
-        os << "Obj-store: 1\r\n";
-    }
-    os << "\r\n";
->>>>>>> 08b18f83
+        os << (shortRpcFormatFlag ? "S:1\r\n" : "Obj-store: 1\r\n");
+    }
+    os << "\r\n";
 }
 
 void
@@ -520,7 +512,8 @@
         os << (shortRpcFormatFlag ? "I:1\r\n" : "Invalidate-all: 1\r\n");
     }
     if (masterServer.IsValid()) {
-        os << "Chunk-master: " << masterServer << "\r\n";
+        os << (shortRpcFormatFlag ? "C:" : "Chunk-master: ") <<
+            masterServer << "\r\n";
     }
     if (append) {
         os <<
@@ -563,14 +556,10 @@
 CloseOp::Request(ReqOstream& os)
 {
     os <<
-<<<<<<< HEAD
         "CLOSE\r\n"      << ReqHeaders(*this) <<
-        (shortRpcFormatFlag ? "H:" : "Chunk-handle: ") << chunkId << "\r\n"
-=======
-        "CLOSE\r\n"       << ReqHeaders(*this) <<
-        "Chunk-handle: "  << chunkId           << "\r\n"
-        "Chunk-version: " << chunkVersion      << "\r\n"
->>>>>>> 08b18f83
+        (shortRpcFormatFlag ? "H:" : "Chunk-handle: ") << chunkId << "\r\n" <<
+        (shortRpcFormatFlag ? "V:" : "Chunk-version: ") <<
+            chunkVersion << "\r\n"
         << Access()
     ;
     if (! writeInfo.empty()) {
@@ -776,7 +765,7 @@
             chunkId << "\r\n";
     }
     if (0 <= chunkPos) {
-        os << "Chunk-pos: " << chunkPos << "\r\n";
+        os << (shortRpcFormatFlag ? "O:" : "Chunk-pos: ") << chunkPos << "\r\n";
     }
     if (flushFlag) {
         os << (shortRpcFormatFlag ? "F:1\r\n" : "Flush-write-lease: 1\r\n");
@@ -797,7 +786,8 @@
         }
     }
     if (chunkServer.IsValid()) {
-        os << "Chunk-server: " << chunkServer << "\r\n";
+        os << (shortRpcFormatFlag ? "C:" : "Chunk-server: ") <<
+            chunkServer << "\r\n";
     }
     if (chunkIds && (leaseIds || getChunkLocationsFlag) && chunkIds[0] >= 0) {
         os << (shortRpcFormatFlag ? "I:" : "Chunk-ids:");
@@ -826,10 +816,11 @@
     (shortRpcFormatFlag ? "T:" : "Lease-type: ")    << "READ_LEASE"    "\r\n"
     ;
     if (0 <= chunkPos) {
-        os << "Chunk-pos: " << chunkPos << "\r\n";
+        os << (shortRpcFormatFlag ? "O:" : "Chunk-pos: ") << chunkPos << "\r\n";
     }
     if (chunkServer.IsValid()) {
-        os << "Chunk-server: " << chunkServer << "\r\n";
+        os << (shortRpcFormatFlag ? "C:" : "Chunk-server: ") <<
+            chunkServer << "\r\n";
     }
     if (getCSAccessFlag) {
         os << (shortRpcFormatFlag ? "A:1\r\n" : "CS-access: 1\r\n");
@@ -841,23 +832,15 @@
 LeaseRelinquishOp::Request(ReqOstream& os)
 {
     os <<
-<<<<<<< HEAD
     "LEASE_RELINQUISH\r\n" << ReqHeaders(*this) <<
     (shortRpcFormatFlag ? "H:" : "Chunk-handle:") << chunkId << "\r\n" <<
     (shortRpcFormatFlag ? "L:" : "Lease-id: ")    << leaseId << "\r\n" <<
     (shortRpcFormatFlag ? "T:" : "Lease-type: ")  << "READ_LEASE" "\r\n"
-    "\r\n";
-=======
-        "LEASE_RELINQUISH\r\n" << ReqHeaders(*this) <<
-        "Chunk-handle:"        << chunkId           << "\r\n"
-        "Lease-id: "           << leaseId           << "\r\n"
-        "Lease-type: "            "READ_LEASE"         "\r\n"
     ;
     if (0 <= chunkPos) {
-        os << "Chunk-pos: " << chunkPos << "\r\n";
-    }
-    os << "\r\n";
->>>>>>> 08b18f83
+        os << (shortRpcFormatFlag ? "O:" : "Chunk-pos: ") << chunkPos << "\r\n";
+    }
+    os << "\r\n";
 }
 
 void
@@ -1056,7 +1039,8 @@
     metaStriperType   = prop.getValue(
         shortRpcFormatFlag ? "ST" : "Striper-type",
         int(KFS_STRIPED_FILE_TYPE_NONE));
-    metaNumReplicas   = prop.getValue("Num-replicas", numReplicas);
+    metaNumReplicas   = prop.getValue(
+        shortRpcFormatFlag ? "R:" : "Num-replicas: ", numReplicas);
     if (0 <= status) {
         permissions.user  = prop.getValue(
             shortRpcFormatFlag ? "u" : "User", permissions.user);
@@ -1338,13 +1322,10 @@
     if (status < 0) {
         return;
     }
-<<<<<<< HEAD
+    chunkLeaseDuration = prop.getValue(
+        shortRpcFormatFlag ? "LD" : "Lease-duration", int64_t(-1));
     if (ParseChunkServerAccess(*this, prop.getValue(
             shortRpcFormatFlag ? "SA" : "CS-access"),
-=======
-    chunkLeaseDuration = prop.getValue("Lease-duration", int64_t(-1));
-    if (ParseChunkServerAccess(*this, prop.getValue("CS-access"),
->>>>>>> 08b18f83
             chunkServerAccessToken, chunkServerAccessKey)) {
         chunkServerAccessValidForTime = prop.getValue(
             shortRpcFormatFlag ? "ST" : "CS-acess-time",   int64_t(0));
