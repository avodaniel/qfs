//---------------------------------------------------------- -*- Mode: C++ -*-
// $Id$
//
// Created 2006/04/18
// Author: Sriram Rao
//         Mike Ovsiannikov
//
// Copyright 2008-2012 Quantcast Corp.
// Copyright 2006-2008 Kosmix Corp.
//
// This file is part of Kosmos File System (KFS).
//
// Licensed under the Apache License, Version 2.0
// (the "License"); you may not use this file except in compliance with
// the License. You may obtain a copy of the License at
//
// http://www.apache.org/licenses/LICENSE-2.0
//
// Unless required by applicable law or agreed to in writing, software
// distributed under the License is distributed on an "AS IS" BASIS,
// WITHOUT WARRANTIES OR CONDITIONS OF ANY KIND, either express or
// implied. See the License for the specific language governing
// permissions and limitations under the License.
//
// \file KfsClient.cc
// \brief Kfs Client-library code.
//
//----------------------------------------------------------------------------

#include "KfsClient.h"
#include "KfsClientInt.h"

#include "common/config.h"
#include "common/Properties.h"
#include "common/MsgLogger.h"
#include "common/hsieh_hash.h"
#include "common/kfsatomic.h"
#include "common/MdStream.h"
#include "common/StdAllocator.h"
#include "qcdio/qcstutils.h"
#include "qcdio/QCUtils.h"
#include "kfsio/checksum.h"
#include "kfsio/Globals.h"
#include "kfsio/SslFilter.h"
#include "Path.h"
#include "utils.h"
#include "KfsProtocolWorker.h"
#include "qcrs/rs.h"

#include <signal.h>
#include <openssl/rand.h>
#include <stdlib.h>

#include <cstdio>
#include <cstdlib>
#include <limits>
#include <cerrno>
#include <iostream>
#include <string>
#include <netinet/in.h>
#include <arpa/inet.h>
#include <sys/types.h>
#include <sys/stat.h>
#include <pwd.h>
#include <grp.h>
#include <fcntl.h>

#include <boost/scoped_array.hpp>
#include <boost/bind.hpp>

namespace KFS
{
using std::string;
using std::ostream;
using std::istream;
using std::min;
using std::max;
using std::map;
using std::vector;
using std::sort;
using std::transform;
using std::numeric_limits;
using std::unique;
using std::find;

using boost::scoped_array;
using boost::bind;

const int kMaxReaddirEntries = 1 << 10;
const int kMaxReadDirRetries = 16;

KfsClient*
Connect(const char* propFile)
{
    bool verbose = false;
#ifdef DEBUG
    verbose = true;
#endif
    Properties p;
    if (p.loadProperties(propFile, '=', verbose) != 0) {
        return 0;
    }
    return Connect(p.getValue("metaServer.name", ""),
                   p.getValue("metaServer.port", -1),
                   &p);
}

KfsClient*
Connect(const string& metaServerHost, int metaServerPort,
    const Properties* props)
{
    KfsClient* const clnt = new KfsClient();
    clnt->Init(metaServerHost, metaServerPort, props);
    if (clnt->IsInitialized()) {
        return clnt;
    }
    delete clnt;
    return 0;
}

string
ErrorCodeToStr(int status)
{
    switch (-status) {
        case EBADVERS:        return "version mismatch";
        case ELEASEEXPIRED:   return "lease has expired";
        case EBADCKSUM:       return "checksum mismatch";
        case EDATAUNAVAIL:    return "data not available";
        case ESERVERBUSY:     return "server busy";
        case EALLOCFAILED:    return "chunk allocation failed";
        case EBADCLUSTERKEY:  return "cluster key mismatch";
        case EINVALCHUNKSIZE: return "invalid chunk size";
        case 0:               return "";
        default:              break;
    }
    return QCUtils::SysError(-status);
}

static inline kfsSeq_t
RandomSeqNo()
{
    kfsSeq_t ret = 0;
    if (RAND_pseudo_bytes(
            reinterpret_cast<unsigned char*>(&ret), int(sizeof(ret))) < 0) {
        KFS_LOG_STREAM_WARN << "RAND_pseudo_bytes failure" << KFS_LOG_EOM;
        size_t kMaxNameLen = 1024;
        char name[kMaxNameLen + 1];
        gethostname(name, kMaxNameLen);
        name[kMaxNameLen] = 0;
        Hsieh_hash_fcn hf;
        static int64_t cnt = 0;
        ret = microseconds() + getpid() + hf(name, strlen(name)) +
            SyncAddAndFetch(cnt, int64_t(1000000));
    }
    return ((ret < 0 ? -ret : ret) >> 1);
}

static int
ValidateCreateParams(
    int numReplicas, int numStripes, int numRecoveryStripes,
    int stripeSize, int stripedType, kfsSTier_t minSTier, kfsSTier_t maxSTier)
{
    return (
        (numReplicas <= 0 ||
        (stripedType != KFS_STRIPED_FILE_TYPE_NONE &&
            stripedType != KFS_STRIPED_FILE_TYPE_RS) ||
        (stripedType == KFS_STRIPED_FILE_TYPE_RS &&
                (numStripes <= 0 ||
                stripeSize < KFS_MIN_STRIPE_SIZE ||
                stripeSize > KFS_MAX_STRIPE_SIZE ||
                stripeSize % KFS_STRIPE_ALIGNMENT != 0 ||
                (numRecoveryStripes != 0 &&
                    (numRecoveryStripes != RS_LIB_MAX_RECOVERY_BLOCKS ||
                    numStripes > RS_LIB_MAX_DATA_BLOCKS)))) ||
        (minSTier > maxSTier || maxSTier > kKfsSTierMax || minSTier > kKfsSTierMax ||
            maxSTier < kKfsSTierMin || minSTier < kKfsSTierMin)
        ) ? -EINVAL : 0
    );
}

static MsgLogger::LogLevel
GetLogLevel(const char* logLevel)
{
    if (! logLevel || strcmp(logLevel, "INFO") == 0) {
        return MsgLogger::kLogLevelINFO;
    }
    if (strcmp(logLevel, "DEBUG") == 0) {
        return MsgLogger::kLogLevelDEBUG;
    }
    if (strcmp(logLevel, "WARN") == 0) {
        return MsgLogger::kLogLevelWARN;
    }
    return MsgLogger::kLogLevelINFO;
}

KfsClient::KfsClient()
    : mImpl(new KfsClientImpl())
{
}

KfsClient::~KfsClient()
{
    delete mImpl;
}

void
KfsClient::SetLogLevel(const string &logLevel)
{
    MsgLogger::SetLevel(GetLogLevel(logLevel.c_str()));
}

int
KfsClient::Init(const string &metaServerHost, int metaServerPort,
    const Properties* props)
{
    if (IsInitialized()) {
        return -EINVAL;
    }
    return mImpl->Init(metaServerHost, metaServerPort, props);
}

bool
KfsClient::IsInitialized()
{
    return mImpl->IsInitialized();
}

int
KfsClient::Cd(const char *pathname)
{
    return mImpl->Cd(pathname);
}

int
KfsClient::SetCwd(const char* pathname)
{
    return mImpl->SetCwd(pathname);
}

string
KfsClient::GetCwd()
{
    return mImpl->GetCwd();
}

int
KfsClient::Mkdirs(const char *pathname, kfsMode_t mode)
{
    return mImpl->Mkdirs(pathname, mode);
}

int
KfsClient::Mkdir(const char *pathname, kfsMode_t mode)
{
    return mImpl->Mkdir(pathname, mode);
}

int
KfsClient::Rmdir(const char *pathname)
{
    return mImpl->Rmdir(pathname);
}

int
KfsClient::Rmdirs(const char *pathname,
    KfsClient::ErrorHandler* errHandler)
{
    return mImpl->Rmdirs(pathname, errHandler);
}

int
KfsClient::RmdirsFast(const char *pathname,
    KfsClient::ErrorHandler* errHandler)
{
    return mImpl->RmdirsFast(pathname, errHandler);
}

int
KfsClient::Readdir(const char *pathname, vector<string> &result)
{
    return mImpl->Readdir(pathname, result);
}

int
KfsClient::ReaddirPlus(const char *pathname, vector<KfsFileAttr> &result,
    bool computeFilesize)
{
    return mImpl->ReaddirPlus(pathname, result, computeFilesize);
}

int
KfsClient::OpenDirectory(const char *pathname)
{
    return mImpl->OpenDirectory(pathname);
}

int
KfsClient::Stat(const char *pathname, KfsFileAttr& result, bool computeFilesize)
{
    return mImpl->Stat(pathname, result, computeFilesize);
}

int
KfsClient::Stat(int fd, KfsFileAttr& result)
{
    return mImpl->Stat(fd, result);
}

int
KfsClient::GetNumChunks(const char *pathname)
{
    return mImpl->GetNumChunks(pathname);
}

int
KfsClient::UpdateFilesize(int fd)
{
    return mImpl->UpdateFilesize(fd);
}

bool
KfsClient::Exists(const char *pathname)
{
    return mImpl->Exists(pathname);
}

bool
KfsClient::IsFile(const char *pathname)
{
    return mImpl->IsFile(pathname);
}

bool
KfsClient::IsDirectory(const char *pathname)
{
    return mImpl->IsDirectory(pathname);
}

int
KfsClient::EnumerateBlocks(const char* pathname, KfsClient::BlockInfos& res)
{
    return mImpl->EnumerateBlocks(pathname, res);
}

int
KfsClient::GetReplication(const char* pathname,
    KfsFileAttr& attr, int& minChunkReplication, int& maxChunkReplication)
{
    return mImpl->GetReplication(pathname, attr,
        minChunkReplication, maxChunkReplication);
}

int
KfsClient::CompareChunkReplicas(const char *pathname, string &md5sum)
{
    return mImpl->CompareChunkReplicas(pathname, md5sum);
}

int
KfsClient::VerifyDataChecksums(const char *pathname)
{
    return mImpl->VerifyDataChecksums(pathname);
}

int
KfsClient::VerifyDataChecksums(int fd)
{
    return mImpl->VerifyDataChecksums(fd);
}

/* static */ int
KfsClient::ParseCreateParams(const char* params,
    int& numReplicas, int& numStripes, int& numRecoveryStripes,
    int& stripeSize, int& stripedType,
    kfsSTier_t& minSTier, kfsSTier_t& maxSTier)
{
    numReplicas        = 2;
    numStripes         = 0;
    numRecoveryStripes = 0;
    stripeSize         = 0;
    stripedType        = KFS_STRIPED_FILE_TYPE_NONE;
    minSTier           = kKfsSTierMax;
    maxSTier           = kKfsSTierMax;
    if (! params || ! *params) {
        return 0;
    }
    if (params[0] == 'S' && (params[1] == 0 || params[1] == ',')) {
        numReplicas        = 1;
        numStripes         = 6;
        numRecoveryStripes = 3;
        stripeSize         = 64 << 10,
        stripedType        = KFS_STRIPED_FILE_TYPE_RS;
        if (params[1] == ',') {
            char* p = 0;
            minSTier = (kfsSTier_t)strtol(params + 2, &p, 10);
            if (*p == ',') {
                maxSTier = (kfsSTier_t)strtol(p + 1, &p, 10);
            }
        }
    } else {
        char* p = 0;
        numReplicas = (int)strtol(params, &p, 10);
        if (numReplicas <= 0) {
            return -EINVAL;
        }
        if (*p == ',') numStripes         = (int)strtol(p + 1, &p, 10);
        if (*p == ',') numRecoveryStripes = (int)strtol(p + 1, &p, 10);
        if (*p == ',') stripeSize         = (int)strtol(p + 1, &p, 10);
        if (*p == ',') stripedType        = (int)strtol(p + 1, &p, 10);
        if (*p == ',') minSTier           = (kfsSTier_t)strtol(p + 1, &p, 10);
        if (*p == ',') maxSTier           = (kfsSTier_t)strtol(p + 1, &p, 10);
        if (stripedType == KFS_STRIPED_FILE_TYPE_NONE) {
            numStripes         = 0;
            numRecoveryStripes = 0;
            stripeSize         = 0;
        }
    }
    return ValidateCreateParams(numReplicas, numStripes, numRecoveryStripes,
        stripeSize, stripedType, minSTier, maxSTier);
}

int
KfsClient::Create(const char *pathname, int numReplicas, bool exclusive,
    int numStripes, int numRecoveryStripes, int stripeSize, int stripedType,
    bool forceTypeFlag, kfsMode_t mode, kfsSTier_t minSTier, kfsSTier_t maxSTier)
{
    return mImpl->Create(pathname, numReplicas, exclusive,
        numStripes, numRecoveryStripes, stripeSize, stripedType, forceTypeFlag,
        mode, minSTier, maxSTier);
}


int
KfsClient::Create(const char *pathname, bool exclusive, const char *params)
{
    int        numReplicas;
    int        numStripes;
    int        numRecoveryStripes;
    int        stripeSize;
    int        stripedType;
    kfsSTier_t minSTier;
    kfsSTier_t maxSTier;
    const int ret = ParseCreateParams(
        params, numReplicas, numStripes, numRecoveryStripes,
        stripeSize, stripedType, minSTier, maxSTier);
    if (ret) {
        return ret;
    }
    return mImpl->Create(pathname, numReplicas, exclusive,
        numStripes, numRecoveryStripes, stripeSize, stripedType, true,
        0666, maxSTier, minSTier);
}

int
KfsClient::Remove(const char *pathname)
{
    return mImpl->Remove(pathname);
}

int
KfsClient::Rename(const char *oldpath, const char *newpath, bool overwrite)
{
    return mImpl->Rename(oldpath, newpath, overwrite);
}

int
KfsClient::CoalesceBlocks(const char *srcPath, const char *dstPath, chunkOff_t *dstStartOffset)
{
    return mImpl->CoalesceBlocks(srcPath, dstPath, dstStartOffset);
}

int
KfsClient::SetMtime(const char *pathname, const struct timeval &mtime)
{
    return mImpl->SetMtime(pathname, mtime);
}

int
KfsClient::Open(const char *pathname, int openFlags, int numReplicas,
    int numStripes, int numRecoveryStripes, int stripeSize, int stripedType,
    kfsMode_t mode, kfsSTier_t minSTier, kfsSTier_t maxSTier)
{
    return mImpl->Open(pathname, openFlags, numReplicas,
        numStripes, numRecoveryStripes, stripeSize, stripedType, mode,
        minSTier, maxSTier);
}

int
KfsClient::Open(const char *pathname, int openFlags, const char *params,
    kfsMode_t mode)
{
    int        numReplicas;
    int        numStripes;
    int        numRecoveryStripes;
    int        stripeSize;
    int        stripedType;
    kfsSTier_t minSTier;
    kfsSTier_t maxSTier;
    const int ret = ParseCreateParams(
        params, numReplicas, numStripes, numRecoveryStripes,
        stripeSize, stripedType, minSTier, maxSTier);
    if (ret) {
        return ret;
    }
    return mImpl->Open(pathname, openFlags, numReplicas,
        numStripes, numRecoveryStripes, stripeSize, stripedType, mode,
        minSTier, maxSTier);
}

int
KfsClient::Close(int fd)
{
    return mImpl->Close(fd);
}

int
KfsClient::RecordAppend(int fd, const char *buf, int reclen)
{
    return mImpl->RecordAppend(fd, buf, reclen);
}

int
KfsClient::AtomicRecordAppend(int fd, const char *buf, int reclen)
{
    return mImpl->AtomicRecordAppend(fd, buf, reclen);
}

void
KfsClient::EnableAsyncRW()
{
}

void
KfsClient::DisableAsyncRW()
{
}

int
KfsClient::ReadPrefetch(int fd, char *buf, size_t numBytes)
{
    return mImpl->ReadPrefetch(fd, buf, numBytes);
}

ssize_t
KfsClient::PRead(int fd, chunkOff_t pos, char *buf, size_t numBytes)
{
    chunkOff_t cpos = pos;
    return mImpl->Read(fd, buf, numBytes, &cpos);
}

ssize_t
KfsClient::PWrite(int fd, chunkOff_t pos, const char *buf, size_t numBytes)
{
    chunkOff_t cpos = pos;
    return mImpl->Write(fd, buf, numBytes, &cpos);
}

ssize_t
KfsClient::Read(int fd, char *buf, size_t numBytes)
{
    return mImpl->Read(fd, buf, numBytes);
}

ssize_t
KfsClient::Write(int fd, const char *buf, size_t numBytes)
{
    return mImpl->Write(fd, buf, numBytes);
}

int
KfsClient::WriteAsync(int fd, const char *buf, size_t numBytes)
{
    return mImpl->WriteAsync(fd, buf, numBytes);
}

int
KfsClient::WriteAsyncCompletionHandler(int fd)
{
    return mImpl->WriteAsyncCompletionHandler(fd);
}

void
KfsClient::SkipHolesInFile(int fd)
{
    mImpl->SkipHolesInFile(fd);
}

int
KfsClient::Sync(int fd)
{
    return mImpl->Sync(fd);
}

chunkOff_t
KfsClient::Seek(int fd, chunkOff_t offset, int whence)
{
    return mImpl->Seek(fd, offset, whence);
}

chunkOff_t
KfsClient::Seek(int fd, chunkOff_t offset)
{
    return mImpl->Seek(fd, offset, SEEK_SET);
}

chunkOff_t
KfsClient::Tell(int fd)
{
    return mImpl->Tell(fd);
}

int
KfsClient::Truncate(const char* pathname, chunkOff_t offset)
{
    return mImpl->Truncate(pathname, offset);
}

int
KfsClient::Truncate(int fd, chunkOff_t offset)
{
    return mImpl->Truncate(fd, offset);
}

int
KfsClient::PruneFromHead(int fd, chunkOff_t offset)
{
    return mImpl->PruneFromHead(fd, offset);
}

int
KfsClient::GetDataLocation(const char *pathname, chunkOff_t start, chunkOff_t len,
                           vector< vector <string> > &locations)
{
    return mImpl->GetDataLocation(pathname, start, len, locations);
}

int
KfsClient::GetDataLocation(int fd, chunkOff_t start, chunkOff_t len,
                           vector< vector <string> > &locations)
{
    return mImpl->GetDataLocation(fd, start, len, locations);
}

int16_t
KfsClient::GetReplicationFactor(const char *pathname)
{
    return mImpl->GetReplicationFactor(pathname);
}

int16_t
KfsClient::SetReplicationFactor(const char *pathname, int16_t numReplicas)
{
    return mImpl->SetReplicationFactor(pathname, numReplicas);
}

int16_t
KfsClient::SetReplicationFactorR(const char *pathname, int16_t numReplicas,
    ErrorHandler* errHandler)
{
    return mImpl->SetReplicationFactorR(pathname, numReplicas, errHandler);
}

ServerLocation
KfsClient::GetMetaserverLocation() const
{
    return mImpl->GetMetaserverLocation();
}

void
KfsClient::SetDefaultIOTimeout(int nsecs)
{
    mImpl->SetDefaultIOTimeout(nsecs);
}

int
KfsClient::GetDefaultIOTimeout() const
{
    return mImpl->GetDefaultIOTimeout();
}

void
KfsClient::SetRetryDelay(int nsecs)
{
    mImpl->SetRetryDelay(nsecs);
}

int
KfsClient::GetRetryDelay() const
{
    return mImpl->GetRetryDelay();
}

void
KfsClient::SetMaxRetryPerOp(int retryCount)
{
    mImpl->SetMaxRetryPerOp(retryCount);
}

int
KfsClient::GetMaxRetryPerOp() const
{
    return mImpl->GetMaxRetryPerOp();
}

ssize_t
KfsClient::SetDefaultIoBufferSize(size_t size)
{
    return mImpl->SetDefaultIoBufferSize(size);
}

ssize_t
KfsClient::GetDefaultIoBufferSize() const
{
    return mImpl->GetDefaultIoBufferSize();
}

ssize_t
KfsClient::SetIoBufferSize(int fd, size_t size)
{
    return mImpl->SetIoBufferSize(fd, size);
}

ssize_t
KfsClient::GetIoBufferSize(int fd) const
{
    return mImpl->GetIoBufferSize(fd);
}

ssize_t
KfsClient::SetDefaultReadAheadSize(size_t size)
{
    return mImpl->SetDefaultReadAheadSize(size);
}

ssize_t
KfsClient::GetDefaultReadAheadSize() const
{
    return mImpl->GetDefaultReadAheadSize();
}

ssize_t
KfsClient::SetReadAheadSize(int fd, size_t size)
{
    return mImpl->SetReadAheadSize(fd, size);
}

ssize_t
KfsClient::GetReadAheadSize(int fd) const
{
    return mImpl->GetReadAheadSize(fd);
}

void
KfsClient::SetEOFMark(int fd, chunkOff_t offset)
{
    mImpl->SetEOFMark(fd, offset);
}

int
KfsClient::GetFileOrChunkInfo(kfsFileId_t fileId, kfsChunkId_t chunkId,
    KfsFileAttr& fattr, chunkOff_t& offset, int64_t& chunkVersion,
    vector<ServerLocation>& servers)
{
    return mImpl->GetFileOrChunkInfo(
        fileId, chunkId, fattr, offset, chunkVersion, servers);
}

void
KfsClient::SetDefaultFullSparseFileSupport(bool flag)
{
    mImpl->SetDefaultFullSparseFileSupport(flag);
}

int
KfsClient::SetFullSparseFileSupport(int fd, bool flag)
{
    return mImpl->SetFullSparseFileSupport(fd, flag);
}

void
KfsClient::SetFileAttributeRevalidateTime(int secs)
{
    mImpl->SetFileAttributeRevalidateTime(secs);
}

int
KfsClient::Chmod(int fd, kfsMode_t mode)
{
    return mImpl->Chmod(fd, mode);
}

int
KfsClient::Chmod(const char* pathname, kfsMode_t mode)
{
    return mImpl->Chmod(pathname, mode);
}

int
KfsClient::Chown(int fd, kfsUid_t user, kfsGid_t group)
{
    return mImpl->Chown(fd, user, group);
}

int
KfsClient::Chown(int fd, const char* user, const char* group)
{
    return mImpl->Chown(fd, user, group);
}

int
KfsClient::ChmodR(const char* pathname, kfsMode_t mode,
    KfsClient::ErrorHandler* errHandler)
{
    return mImpl->ChmodR(pathname, mode, errHandler);
}

int
KfsClient::ChownR(const char* pathname, kfsUid_t user, kfsGid_t group,
    KfsClient::ErrorHandler* errHandler)
{
    return mImpl->ChownR(pathname, user, group, errHandler);
}

int
KfsClient::ChownR(const char* pathname, const char* user, const char* group,
    KfsClient::ErrorHandler* errHandler)
{
    return mImpl->ChownR(pathname, user, group, errHandler);
}

void
KfsClient::SetUMask(kfsMode_t mask)
{
    mImpl->SetUMask(mask);
}

kfsMode_t
KfsClient::GetUMask() const
{
    return mImpl->GetUMask();
}

int
KfsClient::Chown(const char* pathname, kfsUid_t user, kfsGid_t group)
{
    return mImpl->Chown(pathname, user, group);
}

int
KfsClient::Chown(const char* pathname, const char* user, const char* group)
{
    return mImpl->Chown(pathname, user, group);
}

int
KfsClient::SetEUserAndEGroup(kfsUid_t user, kfsGid_t group,
    kfsGid_t* groups, int groupsCnt)
{
    return mImpl->SetEUserAndEGroup(user, group, groups, groupsCnt);
}

int
KfsClient::GetUserAndGroupNames(kfsUid_t user, kfsGid_t group,
    string& uname, string& gname)
{
    return mImpl->GetUserAndGroupNames(user, group, uname, gname);
}

int
KfsClient::GetUserAndGroupIds(const char* user, const char* group,
    kfsUid_t& uid, kfsGid_t& gid)
{
    return mImpl->GetUserAndGroupIds(user, group, uid, gid);
}

kfsUid_t
KfsClient::GetUserId()
{
    return mImpl->GetUserId();
}

namespace client
{

class MatchingServer {
    ServerLocation loc;
public:
    MatchingServer(const ServerLocation &l) : loc(l) { }
    bool operator()(KfsClient * &clnt) const {
        return clnt->GetMetaserverLocation() == loc;
    }
    bool operator()(const ServerLocation &other) const {
        return other == loc;
    }
};

class DefaultErrHandler : public KfsClient::ErrorHandler
{
public:
    DefaultErrHandler()
        : mStatus(0)
        {}
    virtual int operator()(const string& path, int status)
    {
        // Report error and continue.
        KFS_LOG_STREAM_ERROR <<
            path << ": " << ErrorCodeToStr(status) <<
        KFS_LOG_EOM;
        mStatus = status;
        return 0;
    }
    int GetStatus() const
        { return mStatus; }
private:
    int mStatus;
};

class KfsClientImpl::ClientsList
{
public:
    static void Insert(KfsClientImpl& client)
        { Instance().InsertSelf(client); }
    static void Remove(KfsClientImpl& client)
        { Instance().RemoveSelf(client); }
    static void Init(KfsClientImpl& client)
        { Instance().InitSelf(client); }
    static int SetEUserAndEGroup(kfsUid_t user, kfsGid_t group,
            kfsGid_t* groups, int groupsCnt)
    {
        return Instance().SetEUserAndEGroupSelf(user, group, groups, groupsCnt);
    }
private:
    typedef QCDLList<KfsClientImpl, 0> List;
    QCMutex        mMutex;
    KfsClientImpl* mList[1];

    static ClientsList* sInstance;

    class Globals
    {
    public:
        kfsMode_t        mUMask;
        kfsUid_t         mEUser;
        kfsGid_t         mEGroup;
        vector<kfsGid_t> mGroups;
        int              mDefaultFileAttributeRevalidateTime;

        static const Globals& Get()
            { return GetInstance(); }
        static int SetEUserAndEGroup(kfsUid_t user, kfsGid_t group,
            kfsGid_t* groups, int groupsCnt)
        {
            return GetInstance().SetEUserAndEGroupSelf(
                user, group, groups, groupsCnt);
        }
    private:
        Globals()
            : mUMask(0),
              mEUser(geteuid()),
              mEGroup(getegid()),
              mGroups(),
              mDefaultFileAttributeRevalidateTime(30)
        {
            signal(SIGPIPE, SIG_IGN);
            libkfsio::InitGlobals();
            SslFilter::Initialize();
            const int maxGroups = min((int)sysconf(_SC_NGROUPS_MAX), 1 << 16);
            if (maxGroups > 0) {
                gid_t* const grs = new gid_t[maxGroups];
                const int    cnt = getgroups(maxGroups, grs);
                if (cnt > 0) {
                    mGroups.reserve(cnt + 1);
                    for (int i = 0; i < cnt; i++) {
                        mGroups.push_back((kfsGid_t)grs[i]);
                    }
                }
                delete [] grs;
            }
            if (find(mGroups.begin(), mGroups.end(), mEGroup) == mGroups.end()) {
                mGroups.push_back(mEGroup);
            }
            KfsOp::AddDefaultRequestHeaders(mEUser, mEGroup);
            AddUserHeader((uid_t)mEUser);
            const mode_t mask = umask(0);
            umask(mask);
            mUMask = mask & Permissions::kAccessModeMask;
            const char* p = getenv("KFS_CLIENT_DEFAULT_FATTR_REVALIDATE_TIME");
            if (p) {
                char* e = 0;
                const long v = strtol(p, &e, 10);
                if (p < e && (*e & 0xFF) <= ' ') {
                    mDefaultFileAttributeRevalidateTime = (int)v;
                }
            }
        }
        void AddUserHeader(uid_t uid)
        {
            struct passwd      pwebuf = {0};
            struct passwd*     pwe    = 0;
            StBufferT<char, 1> buf;
            buf.Resize((size_t)
                max(long(8) << 10, sysconf(_SC_GETPW_R_SIZE_MAX)));
            const int err = getpwuid_r(uid, &pwebuf,
                buf.GetPtr(), buf.GetSize(), &pwe);
            if (! err && (pwe && pwe->pw_name)) {
                string hdr("User: ");
                for (const char* p = pwe->pw_name; *p != 0; p++) {
                    const int c = *p & 0xFF;
                    if (c > ' ' && c != '%') {
                        hdr.push_back((char)c);
                    } else {
                        const char* const kHexDigits = "0123456789ABCDEF";
                        hdr.push_back((char)'%');
                        hdr.push_back(kHexDigits[(c >> 4) & 0xF]);
                        hdr.push_back(kHexDigits[c & 0xF]);
                    }
                }
                hdr += "\r\n";
                KfsOp::AddExtraRequestHeaders(hdr);
            }
        }
        ~Globals()
            { Instance().Shutdown(); }
        int SetEUserAndEGroupSelf(kfsUid_t user, kfsGid_t group,
            kfsGid_t* groups, int groupsCnt)
        {
            mGroups.clear();
            if (groupsCnt > 0) {
                mGroups.reserve(groupsCnt + 1);
                for (int i = 0; i < groupsCnt; i++) {
                    mGroups.push_back(groups[i]);
                }
            }
            if (group != kKfsGroupNone &&
                    find(mGroups.begin(), mGroups.end(), group) ==
                        mGroups.end()) {
                mGroups.push_back(group);
            }
            mEUser  = user  == kKfsUserNone  ? geteuid() : user;
            mEGroup = group == kKfsGroupNone ? getegid() : group;
            KfsOp::SetExtraRequestHeaders(string());
            KfsOp::AddDefaultRequestHeaders(mEUser, mEGroup);
            AddUserHeader((uid_t)mEUser);
            return 0;
        }
        static Globals& GetInstance()
        {
            static Globals globals;
            return globals;
        }
    };
    friend class Globals;

    ClientsList()
        : mMutex()
        { List::Init(mList); }
    ~ClientsList()
        { assert(! "unexpected invocation"); }
    void InsertSelf(KfsClientImpl& client)
    {
        QCStMutexLocker locker(mMutex);
        List::Init(client);
        List::PushBack(mList, client);
        const Globals& globals = Globals::Get();
        client.mEUser  = globals.mEUser;
        client.mEGroup = globals.mEGroup;
        client.mGroups = globals.mGroups;
        client.mUMask  = globals.mUMask;
        client.mFileAttributeRevalidateTime =
            globals.mDefaultFileAttributeRevalidateTime;
    }
    void RemoveSelf(KfsClientImpl& client)
    {
        QCStMutexLocker locker(mMutex);
        List::Remove(mList, client);
    }
    void Shutdown()
    {
        KfsClientImpl* list[1];
        {
            QCStMutexLocker locker(mMutex);
            list[0] = mList[0];
            List::Init(mList);
        }
        while (! List::IsEmpty(list)) {
            List::PopFront(list)->Shutdown();
        }
        {
            QCStMutexLocker locker(mMutex);
            KfsOp::SetExtraRequestHeaders(string());
        }
        SslFilter::Cleanup();
    }
    void InitSelf(KfsClientImpl& /* client */)
    {
        QCStMutexLocker locker(mMutex);
        if (! MsgLogger::IsLoggerInited()) {
            MsgLogger::Init(0, GetLogLevel(getenv("KFS_CLIENT_LOG_LEVEL")));
        }
    }
    int SetEUserAndEGroupSelf(kfsUid_t user, kfsGid_t group,
        kfsGid_t* groups, int groupCnt)
    {
        QCStMutexLocker locker(mMutex);
        if (List::IsEmpty(mList)) {
            return Globals::SetEUserAndEGroup(
                user, group, groups, groupCnt);
        }
        if (List::Front(mList) != List::Back(mList)) {
            KFS_LOG_STREAM_ERROR <<
                "cannot change user and group -- more than one"
                " KFS client instance already exist" <<
            KFS_LOG_EOM;
            return -EINVAL;
        }
        KfsClientImpl& client = *List::Front(mList);
        QCStMutexLocker clientLock(client.mMutex);
        if (! client.mFileTable.empty()) {
            KFS_LOG_STREAM_ERROR <<
                "setting user and group must be performed immediately"
                " after KFS client created" <<
            KFS_LOG_EOM;
            return -EINVAL;
        }
        const int ret = Globals::SetEUserAndEGroup(
            user, group, groups, groupCnt);
        if (ret != 0) {
            return ret;
        }
        const Globals& globals = Globals::Get();
        client.mEUser  = globals.mEUser;
        client.mEGroup = globals.mEGroup;
        client.mGroups = globals.mGroups;
        return 0;
    }
    static ClientsList& Instance();
};

KfsClientImpl::ClientsList&
KfsClientImpl::ClientsList::Instance()
{
    static bool sOnce = true;
    if (sOnce) {
        sOnce = false;
        static struct { char alloc[sizeof(ClientsList)]; } sStorage;
        sInstance = new (&sStorage) ClientsList();
    }
    return *sInstance;
}
KfsClientImpl::ClientsList* KfsClientImpl::ClientsList::sInstance =
    &KfsClientImpl::ClientsList::Instance();

//
// Now, the real work is done by the impl object....
//

KfsClientImpl::KfsClientImpl()
    : mMutex(),
      mIsInitialized(false),
      mMetaServerLoc(),
      mNetManager(),
      mMetaServer(mNetManager),
      mChunkServer(mNetManager),
      mCwd("/"),
      mFileTable(),
      mFidNameToFAttrMap(),
      mPathCache(),
      mPathCacheNone(mPathCache.insert(
        make_pair(string(), static_cast<KfsClientImpl::FAttr*>(0))).first),
      mFAttrPool(),
      mFreeFileTableEntires(),
      mFattrCacheSkipValidateCnt(0),
      mFileAttributeRevalidateTime(30),
      mFAttrCacheGeneration(0),
      mTmpPath(),
      mTmpAbsPathStr(),
      mTmpAbsPath(),
      mTmpCurPath(),
      mTmpDirName(),
      mSlash("/"),
      mDefaultIoBufferSize(min(CHUNKSIZE, size_t(1) << 20)),
      mDefaultReadAheadSize(min(mDefaultIoBufferSize, size_t(1) << 20)),
      mFailShortReadsFlag(true),
      mFileInstance(0),
      mProtocolWorker(0),
      mMaxNumRetriesPerOp(DEFAULT_NUM_RETRIES_PER_OP),
      mRetryDelaySec(RETRY_DELAY_SECS),
      mDefaultOpTimeout(30),
      mFreeCondVarsHead(0),
      mEUser(kKfsUserNone),
      mEGroup(kKfsGroupNone),
      mUMask(0),
      mGroups(),
      mCreateId(RandomSeqNo()),
      mUserNames(),
      mGroupNames(),
      mUserIds(),
      mGroupIds(),
      mTmpInputStream(),
      mTmpOutputStream(),
      mNameBufSize((size_t)max(max(
        sysconf(_SC_GETPW_R_SIZE_MAX),
        sysconf(_SC_GETGR_R_SIZE_MAX)),
        long(8) << 10)
      ),
      mNameBuf(new char[mNameBufSize]),
      mAuthCtx(),
      mProtocolWorkerAuthCtx()
{
    ClientsList::Insert(*this);

    QCStMutexLocker l(mMutex);

    FAttrLru::Init(mFAttrLru);
    mTmpPath.reserve(32);
    mTmpAbsPathStr.reserve(MAX_PATH_NAME_LENGTH);
    mTmpBuffer[kTmpBufferSize] = 0;
    // Make content length limit large enough to ensure backward compatibility
    // with the previous versions of the meta server that don't support
    // partial readdir and getalloc.
    mMetaServer.SetMaxContentLength(512 << 20);
    mChunkServer.SetMaxContentLength(64 << 20);
}

KfsClientImpl::~KfsClientImpl()
{
    ClientsList::Remove(*this);
    KfsClientImpl::Shutdown();

    QCStMutexLocker l(mMutex);
    FAttr* p;
    while ((p = FAttrLru::Front(mFAttrLru))) {
        Delete(p);
    }
    delete mProtocolWorker;
    KfsClientImpl::CleanupPendingRead();
    vector <FileTableEntry *>::iterator it = mFileTable.begin();
    while (it != mFileTable.end()) {
        delete *it++;
    }
    delete [] mNameBuf;
}

void
KfsClientImpl::Shutdown()
{
    QCStMutexLocker l(mMutex);
    if (! mProtocolWorker) {
        return;
    }
    l.Unlock();
    mProtocolWorker->Stop();
}

int KfsClientImpl::Init(const string& metaServerHost, int metaServerPort,
    const Properties* props)
{
    if (metaServerHost.empty() || metaServerPort <= 0) {
        KFS_LOG_STREAM_ERROR <<
            "invalid metaserver location: " <<
            metaServerHost << ":" << metaServerPort <<
        KFS_LOG_EOM;
        return -1;
    }
    ClientsList::Init(*this);

    mMetaServerLoc.hostname = metaServerHost;
    mMetaServerLoc.port = metaServerPort;
    const char* const kAuthParamPrefix = "client.auth.";
    if (props) {
        string errMsg;
        int    err;
        const bool kVerifyFlag = true;
        if ((err = mAuthCtx.SetParameters(
                kAuthParamPrefix, *props, 0, &errMsg,
                kVerifyFlag)) != 0 ||
                (err = mProtocolWorkerAuthCtx.SetParameters(
                    kAuthParamPrefix, *props, &mAuthCtx, &errMsg,
                    kVerifyFlag)) != 0) {
            KFS_LOG_STREAM_ERROR <<
                "authentication context initialization error: " <<
                errMsg <<
            KFS_LOG_EOM;
            return err;
        }
        mMetaServer.SetAuthContext(&mAuthCtx);
    }
    KFS_LOG_STREAM_DEBUG <<
        "will use metaserver at: " <<
        metaServerHost << ":" << metaServerPort <<
    KFS_LOG_EOM;
    mIsInitialized = mMetaServerLoc.IsValid();
    if (! mIsInitialized) {
        KFS_LOG_STREAM_ERROR <<
            "invalid metaserver location: " <<
            metaServerHost << ":" << metaServerPort <<
        KFS_LOG_EOM;
        return -1;
    }
    return 0;
}

/// A notion of "cwd" in KFS.
///
int
KfsClientImpl::Cd(const char *pathname)
{
    QCStMutexLocker l(mMutex);

    KfsFileAttr attr;
    string      path;
    const int   status = StatSelf(pathname, attr, false, &path);
    if (status < 0) {
        KFS_LOG_STREAM_DEBUG << "Non-existent file: " <<
            (pathname ? pathname : "null:")  <<
        KFS_LOG_EOM;
        return status;
    }
    if (! attr.isDirectory) {
        KFS_LOG_STREAM_DEBUG << "Non-existent dir: " <<
            (pathname ? pathname : "null:")  <<
        KFS_LOG_EOM;
        return -ENOTDIR;
    }
    mCwd = path;
    return 0;
}

int
KfsClientImpl::SetCwd(const char *pathname)
{
    if (! pathname) {
        return -EFAULT;
    }

    QCStMutexLocker l(mMutex);

    size_t       len = strlen(pathname);
    const char*  ptr = GetTmpAbsPath(pathname, len);
    if (! mTmpAbsPath.Set(ptr, len)) {
        return -EINVAL;
    }
    const size_t      sz       = mTmpAbsPath.size();
    const Path::Token kRootDir = Path::Token("/", 1);
    if (sz < 1 || mTmpAbsPath[0] != kRootDir) {
        return -EINVAL;
    }
    const Path::Token kThisDir(".",    1);
    const Path::Token kParentDir("..", 2);
    for (size_t i = 1; i < sz; i++) {
        const Path::Token& cname = mTmpAbsPath[i];
        if (cname == kThisDir || cname.mLen <= 0 || cname == kParentDir) {
            continue;
        }
        mTmpDirName.assign(cname.mPtr, cname.mLen);
        int res;
        if ((res = ValidateName(mTmpDirName)) != 0) {
            return res;
        }
    }
    mCwd = mTmpAbsPath.NormPath();
    return 0;
}

///
/// To allow tools to get at "pwd"
///
string
KfsClientImpl::GetCwd()
{
    return mCwd;
}

const char*
KfsClientImpl::GetTmpAbsPath(const char* pathname, size_t& ioLen)
{
    if (mTmpAbsPathStr.data() == pathname) {
        return pathname;
    }
    if (ioLen <= 0) {
        ioLen = mCwd.length();
        return mCwd.c_str();
    }
    if (*pathname == '/') {
        return pathname;
    }
    mTmpAbsPathStr.assign(mCwd.data(), mCwd.length());
    mTmpAbsPathStr.append("/", 1);
    mTmpAbsPathStr.append(pathname, ioLen);
    ioLen = mTmpAbsPathStr.length();
    return mTmpAbsPathStr.c_str();
}

///
/// Make a directory hierarchy in KFS.
///
int
KfsClientImpl::Mkdirs(const char *pathname, kfsMode_t mode)
{
    if (! pathname) {
        return -EFAULT;
    }
    if (! *pathname) {
        return -EINVAL;
    }

    QCStMutexLocker l(mMutex);

    //
    // Walk from the root down to the last part of the path making the
    // directory hierarchy along the way.  If any of the components of
    // the path is a file, error out.
    //
    size_t       len = strlen(pathname);
    const char*  ptr = GetTmpAbsPath(pathname, len);
    if (! mTmpAbsPath.Set(ptr, len)) {
        return -EINVAL;
    }
    const size_t      sz       = mTmpAbsPath.size();
    const Path::Token kRootDir = Path::Token("/", 1);
    if (sz < 1 || mTmpAbsPath[0] != kRootDir) {
        return -EINVAL;
    }
    const bool        kComputeFileSize = false;
    const time_t      now              = time(0);
    bool              createdFlag      = false;
    int               res              = 0;
    const Path::Token kThisDir(".",    1);
    const Path::Token kParentDir("..", 2);
    mTmpCurPath.clear();
    mTmpCurPath.reserve(MAX_PATH_NAME_LENGTH);
    mTmpPath.clear();
    mTmpPath.reserve(sz);
    mTmpPath.push_back(make_pair(ROOTFID, 0));
    for (size_t i = 1; i < sz; i++) {
        const Path::Token& cname = mTmpAbsPath[i];
        if (cname == kThisDir || cname.mLen <= 0) {
            continue;
        }
        if (cname == kParentDir) {
            const size_t pl = mTmpPath.size() - 1;
            if (pl > 0) {
                mTmpCurPath.erase(mTmpCurPath.length() -
                    mTmpAbsPath[mTmpPath.back().second].mLen - 1);
                mTmpPath.pop_back();
            }
            continue;
        }
        mTmpDirName.assign(cname.mPtr, cname.mLen);
        if ((res = ValidateName(mTmpDirName)) != 0) {
            break;
        }
        mTmpCurPath += mSlash;
        mTmpCurPath += mTmpDirName;
        if (mTmpCurPath.length() > MAX_PATH_NAME_LENGTH) {
            res = -ENAMETOOLONG;
            break;
        }
        FAttr* fa = LookupFAttr(mTmpPath.back().first, mTmpDirName);
        res = (fa && IsValid(*fa, now)) ? 0 :
            LookupAttr(mTmpPath.back().first, mTmpDirName,
                fa, kComputeFileSize, mTmpCurPath);
        if (res == 0) {
            assert(fa);
            if (! fa->isDirectory) {
                res = -ENOTDIR;
                break;
            }
            // Invalidate the counts, assuming that in most cases case a new sub
            // directory will be created.
            fa->staleSubCountsFlag = true;
            mTmpPath.push_back(make_pair(fa->fileId, i));
            continue;
        }
        if (res != -ENOENT) {
            break;
        }
        MkdirOp op(0, mTmpPath.back().first, mTmpDirName.c_str(),
            Permissions(mEUser, mEGroup,
                mode != kKfsModeUndef ? (mode & ~mUMask) : mode),
            NextCreateId()
        );
        DoMetaOpWithRetry(&op);
        if ((res = op.status) == 0) {
            mTmpPath.push_back(make_pair(op.fileId, i));
            if (! createdFlag && (fa = LookupFAttr(ROOTFID, mSlash))) {
                fa->staleSubCountsFlag = true;
            }
            createdFlag = true;
            continue;
        }
        if (res != -EEXIST) {
            break;
        }
        fa = 0;
        if ((res = LookupAttr(mTmpPath.back().first, mTmpDirName,
                fa, kComputeFileSize, mTmpCurPath)) != 0) {
            break;
        }
        assert(fa);
        if (! fa->isDirectory) {
            res = -ENOTDIR;
            break;
        }
        fa->staleSubCountsFlag = true;
        mTmpPath.push_back(make_pair(fa->fileId, i));
    }
    mTmpAbsPath.Clear();
    return res;
}

///
/// Make a directory in KFS.
/// @param[in] pathname         The full pathname such as /.../dir
/// @retval 0 if mkdir is successful; -errno otherwise
int
KfsClientImpl::Mkdir(const char *pathname, kfsMode_t mode)
{
    QCStMutexLocker l(mMutex);

    kfsFileId_t parentFid;
    string      dirname;
    string      path;
    const bool  kEnforceLastDirFlag      = false;
    const bool  kInvalidateSubCountsFlag = true;
    int         res                      = GetPathComponents(
        pathname, &parentFid, dirname, &path,
        kInvalidateSubCountsFlag, kEnforceLastDirFlag);
    if (res < 0) {
        return res;
    }
    MkdirOp op(0, parentFid, dirname.c_str(),
        Permissions(mEUser, mEGroup,
            mode != kKfsModeUndef ? (mode & ~mUMask) : mode),
        NextCreateId()
    );
    DoMetaOpWithRetry(&op);
    if (op.status < 0) {
        return op.status;
    }
    return 0;
}

///
/// Remove a directory in KFS.
/// @param[in] pathname         The full pathname such as /.../dir
/// @retval 0 if rmdir is successful; -errno otherwise
int
KfsClientImpl::Rmdir(const char *pathname)
{
    QCStMutexLocker l(mMutex);

    string      dirname;
    string      path;
    kfsFileId_t parentFid;
    const bool  kInvalidateSubCountsFlag = true;
    int res = GetPathComponents(pathname, &parentFid, dirname, &path,
        kInvalidateSubCountsFlag);
    if (res < 0) {
        return res;
    }
    RmdirOp op(0, parentFid, dirname.c_str(), path.c_str());
    DoMetaOpWithRetry(&op);
    Delete(LookupFAttr(parentFid, dirname));
    return op.status;
}

///
/// Remove a directory hierarchy in KFS.
/// @param[in] pathname         The full pathname such as /.../dir
/// @retval 0 if rmdir is successful; -errno otherwise
int
KfsClientImpl::Rmdirs(const char *pathname,
    KfsClientImpl::ErrorHandler* errHandler)
{
    return RmdirsFast(pathname, errHandler);
}

///
/// Remove a directory hierarchy in KFS.
/// @param[in] pathname         The full pathname such as /.../dir
/// @retval 0 if rmdir is successful; -errno otherwise
int
KfsClientImpl::RmdirsFast(const char *pathname,
    KfsClientImpl::ErrorHandler* errHandler)
{
    QCStMutexLocker l(mMutex);

    if (! pathname || ! *pathname) {
        return -EINVAL;
    }
    string      dirname;
    kfsFileId_t parentFid = -1;
    string      path;
    int ret = GetPathComponents(pathname, &parentFid, dirname, &path);
    if (ret < 0) {
        return ret;
    }
    FAttr* fa = 0;
    ret = LookupAttr(parentFid, dirname, fa, false, path);
    if (ret < 0) {
        return ret;
    }
    if (! fa->isDirectory) {
        return -ENOTDIR;
    }
    const size_t pos = path.rfind('/');
    if (pos == string::npos) {
        assert(! "internal error: invalid path name");
        return -EFAULT;
    }
    DefaultErrHandler errorHandler;
    ret = RmdirsSelf(
        path.substr(0, pos),
        (pos == 0 && dirname == "/") ? string() : dirname,
        parentFid,
        fa->fileId,
        errHandler ? *errHandler : errorHandler
    );
    // Invalidate cached attributes.
    InvalidateAllCachedAttrs();
    return (errHandler ? ret : (ret != 0 ? ret : errorHandler.GetStatus()));
}

void
KfsClientImpl::InvalidateAllCachedAttrs()
{
    // Invalidate cached attributes.
    mFAttrCacheGeneration++;
}

int
KfsClientImpl::RmdirsSelf(const string& path, const string& dirname,
    kfsFileId_t parentFid, kfsFileId_t dirFid,
    KfsClientImpl::ErrorHandler& errHandler)
{
    const string p = path + (path == "/" ? "" : "/") + dirname;
    // Don't compute file sizes and don't update i-node attribute cache.
    vector<KfsFileAttr> entries;
    int res = ReaddirPlus(p, dirFid, entries, false, false);
    if (res < 0) {
        if ((res = errHandler(p, res)) != 0) {
            return res;
        }
        entries.clear();
    }
    for (vector<KfsFileAttr>::const_iterator it = entries.begin();
            it != entries.end();
            ++it) {
        if (it->filename == "." || it->filename == "..") {
            continue;
        }
        if (it->isDirectory) {
            if (it->fileId == ROOTFID) {
                continue;
            }
            res = RmdirsSelf(p, it->filename, dirFid, it->fileId, errHandler);
            if (res != 0) {
                break;
            }
        } else {
            res = Remove(p, dirFid, it->filename);
            if (res < 0 && (res = errHandler(p, res)) != 0) {
                break;
            }
        }
    }
    if (res != 0) {
        return res;
    }
    if (dirname.empty() || (parentFid == ROOTFID && dirname == "/")) {
        return 0;
    }
    RmdirOp op(0, parentFid, dirname.c_str(), p.c_str());
    DoMetaOpWithRetry(&op);
    return (op.status < 0 ? errHandler(p, op.status) : 0);
}

int
KfsClientImpl::Remove(const string& dirname, kfsFileId_t dirFid,
    const string& filename)
{
    string pathname = dirname + "/" + filename;
    RemoveOp op(0, dirFid, filename.c_str(), pathname.c_str());
    DoMetaOpWithRetry(&op);
    return op.status;
}

class ReaddirResult
{
public:
    ReaddirResult()
        : mNext(0),
          mBuf(0),
          mLen(0),
          mCount(0)
        {}
    template<typename T>
    ReaddirResult* Set(
        T& op)
    {
        assert(
            op.contentBuf &&
            op.contentBufLen >= op.contentLength &&
            ! mNext
        );
        if (mBuf) {
            mNext = Create(op);
            return mNext;
        }
        mBuf   = op.contentBuf;
<<<<<<< HEAD
        mLen   = op.contentBufLen;
=======
        mLen   = op.contentLength;
>>>>>>> d1c4f101
        mCount = op.numEntries;
        op.ReleaseContentBuf();
        op.contentLength = 0;
        return this;
    }
    ~ReaddirResult()
        { Clear(); }
    void Clear()
    {
        delete [] mBuf;
        mBuf   = 0;
        mLen   = 0;
        mCount = 0;
        DeleteAll();
    }
    template<typename T>
    int Parse(T& result)
    {
        ReaddirResult* next = this;
        int            ret  = 0;
        do {
            if (ret == 0) {
                if ((ret = next->ParseSelf(result)) != 0) {
                    result.clear();
                }
            }
            ReaddirResult* const ptr = next;
            next = ptr->mNext;
            ptr->mNext = 0;
            if (ptr != this) {
                ptr->Delete();
            }
        } while (next);
        return ret;
    }
    bool GetLast(
        string& name) const
    {
        if (! mBuf || mLen <= 1) {
            return false;
        }
        const char* const end = mBuf + mLen - 1;
        if ((*end & 0xFF) != '\n') {
            return false;
        }
        const char* ptr = end - 1;
        while (mBuf < ptr && (*ptr & 0xFF) != '\n') {
            --ptr;
        }
        if ((*ptr & 0xFF) == '\n') {
            ++ptr;
        }
        if (end <= ptr) {
            return false;
        }
        name.assign(ptr, end - ptr);
        return true;
    }
    bool GetLast(
        const PropertiesTokenizer::Token& inBeginEntry,
        const PropertiesTokenizer::Token& inName,
        string&                           name) const
    {
        if (! mBuf || mLen <= 1) {
            return 0;
        }
        const char* end = mBuf + mLen - 1;
        if ((*end & 0xFF) != '\n') {
            return false;
        }
        const char* ptr = end - 1;
        while (mBuf < ptr) {
            while (mBuf < ptr && (*ptr & 0xFF) != '\n') {
                --ptr;
            }
            const char* const cur = ptr;
            if ((*ptr & 0xFF) == '\n') {
                ++ptr;
            }
            if (PropertiesTokenizer::Token(ptr, end) == inBeginEntry) {
                if (mBuf + mLen <= ++end) {
                    return false;
                }
                PropertiesTokenizer tokenizer(end, mBuf + mLen - end, false);
                while (tokenizer.Next()) {
                    if (tokenizer.GetKey() == inName) {
                        PropertiesTokenizer::Token const&
                            val = tokenizer.GetValue();
                        name.assign(val.mPtr, val.mLen);
                        return (0 < val.mLen);
                    }
                }
                return false;
            }
            end = cur;
            ptr = end - 1;
        }
        return false;
    }
private:
    typedef StdFastAllocator<ReaddirResult> Alloc;
    static Alloc& GetAllocator()
    {
        static Alloc sAlloc;
        return sAlloc;
    }
    template<typename T>
    static ReaddirResult* Create(
        T& op)
    {
        ReaddirResult* const ret = new (GetAllocator().allocate(1))
            ReaddirResult();
        return ret->Set(op);
    }
    void Delete()
    {
        this->~ReaddirResult();
        GetAllocator().deallocate(this, 1);
    }
    void DeleteAll()
    {
        ReaddirResult* next = mNext;
        mNext = 0;
        while (next) {
            ReaddirResult* const ptr = next;
            next = ptr->mNext;
            ptr->mNext = 0;
            ptr->Delete();
        }
    }
    int ParseSelf(
        vector<string>& result)
    {
        const char*       ptr = mBuf;
        const char* const end = ptr + mLen;
        for (int i = 0; i < mCount; i++) {
            const char* const ne = reinterpret_cast<const char*>(
                memchr(ptr, '\n', end - ptr));
            if (! ne) {
                return -EIO;
            }
            result.push_back(string(ptr, ne - ptr));
            ptr = ne + (ne < end ? 1 : 0);
        }
        return 0;
    }
    template<typename T>
    int ParseSelf(
        T& result)
        { return result(mBuf, mLen, mCount); }
private:
    ReaddirResult* mNext;
    const char*    mBuf;
    int            mLen;
    int            mCount;
private:
    ReaddirResult(
        const ReaddirResult&);
    ReaddirResult& operator=(
        const ReaddirResult&);
};

///
/// Read a directory's contents.  This is analogous to READDIR in
/// NFS---just reads the directory contents and returns the names;
/// you'll need to lookup the attributes next.  The resulting
/// directory entries are sorted lexicographically.
///
/// XXX NFS READDIR also returns the file ids, and we should do
/// the same here.
///
/// @param[in] pathname The full pathname such as /.../dir
/// @param[out] result  The filenames in the directory
/// @retval 0 if readdir is successful; -errno otherwise
int
KfsClientImpl::Readdir(const char* pathname, vector<string>& result)
{
    QCStMutexLocker l(mMutex);

    result.clear();
    KfsFileAttr attr;
    const int res = StatSelf(pathname, attr, false);
    if (res < 0) {
        return res;
    }
    if (! attr.isDirectory) {
        return -ENOTDIR;
    }
    ReaddirOp      op(0, attr.fileId);
    ReaddirResult  opResult;
    ReaddirResult* last  = &opResult;
    int            count = 0;
    for (int retryCnt = kMaxReadDirRetries; ;) {
        op.seq                = 0;
        op.numEntries         = kMaxReaddirEntries;
        op.contentLength      = 0;
        op.hasMoreEntriesFlag = false;

        DoMetaOpWithRetry(&op);
        if (op.status < 0) {
            if (op.fnameStart.empty() ||
                    (op.status != -ENOENT && op.status != -EAGAIN)) {
                break;
            }
            if (--retryCnt <= 0) {
                KFS_LOG_STREAM_ERROR <<
                    pathname << ": id: " << attr.fileId <<
                    " directory has changed " <<
                    kMaxReadDirRetries <<
                    " times while attempting to list it; giving up" <<
                KFS_LOG_EOM;
                op.status = -EAGAIN;
                break;
            }
            op.fnameStart.clear();
            opResult.Clear();
            continue;
        }
        if (op.numEntries <= 0) {
            break;
        }
        if (op.contentLength <= 0) {
            op.status = -EIO;
            break;
        }
        last = last->Set(op);
        count += op.numEntries;
        if (! op.hasMoreEntriesFlag) {
            break;
        }
        if (! last->GetLast(op.fnameStart)) {
            op.status = -EIO;
            break;
        }
    }
    if (op.status == 0) {
        result.reserve(count);
<<<<<<< HEAD
        op.status = opResult.Parse(result);
=======
        KFS_LOG_STREAM_DEBUG <<
            "readdir parse: entries:" << count <<
        KFS_LOG_EOM;
        op.status = opResult.Parse(result);
        KFS_LOG_STREAM_DEBUG <<
            "readdir parse: entries:" << result.size() <<
        KFS_LOG_EOM;
>>>>>>> d1c4f101
        if (op.status == 0) {
            sort(result.begin(), result.end());
            if (! op.fnameStart.empty()) {
                result.erase(
                    unique(result.begin(), result.end()), result.end());
            }
        }
    } else {
        result.clear();
    }
    return op.status;
}

///
/// Read a directory's contents and get the attributes.  This is
/// analogous to READDIRPLUS in NFS.  The resulting directory entries
/// are sort lexicographically.
///
/// @param[in] pathname The full pathname such as /.../dir
/// @param[out] result  The filenames in the directory and their attributes
/// @retval 0 if readdir is successful; -errno otherwise
int
KfsClientImpl::ReaddirPlus(const char* pathname, vector<KfsFileAttr>& result,
    bool computeFilesize)
{
    QCStMutexLocker l(mMutex);

    result.clear();
    KfsFileAttr attr;
    string path;
    const int res = StatSelf(pathname, attr, false, &path);
    if (res < 0) {
        return res;
    }
    if (! attr.isDirectory) {
        return -ENOTDIR;
    }
    return ReaddirPlus(path, attr.fileId, result, computeFilesize);
}

class ReaddirPlusParser
{
public:
    ReaddirPlusParser(
        BufferInputStream& tmpInputStream)
        : mEntry(),
          mHexParserFlag(false),
          mTmpInputStream(tmpInputStream)
        {}
    void SetUseHexParser() { mHexParserFlag = true; }
    bool Parse(
        PropertiesTokenizer& tokenizer)
    {
        mEntry.Reset();
        if (mHexParserFlag) {
            sHexParser.Parse(tokenizer, &mEntry);
        } else {
            sParser.Parse(tokenizer, &mEntry);
        }
        return mEntry.Validate();
    }
    void LastChunkInfo(ChunkAttr& info) const
    {
        info.chunkOffset   = mEntry.lastChunkOffset;
        info.chunkId       = mEntry.chunkId;
        info.chunkVersion  = mEntry.chunkVersion;
        info.chunkServerLoc.clear();

        const int numReplicas = mEntry.lastchunkNumReplicas;
        if (numReplicas <= 0 || mEntry.lastChunkReplicas.empty()) {
            return;
        }
        istream& is = mTmpInputStream.Set(
            mEntry.lastChunkReplicas.mPtr,
            mEntry.lastChunkReplicas.mLen
        );
        if (mHexParserFlag) {
            is.flags(istream::hex | istream::skipws);
        }
        info.chunkServerLoc.resize(numReplicas);
        for (int i = 0; i < numReplicas; ++i) {
            is >> info.chunkServerLoc[i].hostname;
            is >> info.chunkServerLoc[i].port;
        }
    }
    const FileAttr& GetFattr() const
        { return mEntry; }
    const char* GetNamePtr() const
        { return mEntry.filename.mPtr; }
    size_t GetNameLen() const
        { return mEntry.filename.mLen; }
private:
    class Entry : public FileAttr
    {
    public:
        enum { kCTimeUndef = 2 * 1000 * 1000 + 1 };
        chunkOff_t  lastChunkOffset;
        kfsFileId_t chunkId;
        int64_t     chunkVersion;
        int         lastchunkNumReplicas;
        TokenValue  lastChunkReplicas;
        TokenValue  type;
        TokenValue  filename;

        Entry()
            : FileAttr(),
              lastChunkOffset(0),
              chunkId(-1),
              chunkVersion(-1),
              lastchunkNumReplicas(0),
              lastChunkReplicas(),
              type(),
              filename()
          {}
        void Reset()
        {
            FileAttr::Reset();
            lastChunkOffset      = 0;
            chunkId              = -1;
            chunkVersion         = -1;
            lastchunkNumReplicas = 0;
            minSTier             = kKfsSTierMax;
            maxSTier             = kKfsSTierMax;
            ctime.tv_usec        = kCTimeUndef;
            lastChunkReplicas.clear();
            type.clear();
            filename.clear();
        }
        bool Validate()
        {
            isDirectory = type.mLen == 3 && memcmp(type.mPtr, "dir", 3) == 0;
            if (isDirectory) {
                if (fileSize < 0) {
                    fileSize = 0;
                }
                if (subCount2 < 0) {
                    subCount1 = -1;
                }
            } else if (subCount1 <= 0) {
                subCount1 = 0;
            }
            if (ctime.tv_usec == kCTimeUndef) {
                ctime = crtime;
            }
            return (! filename.empty());
        }
        bool HandleUnknownField(
            const char* /* key */, size_t /* keyLen */,
            const char* /* val */, size_t /* valLen */)
            { return true; }
    };
    template<typename INT_PARSER>
    class VParser
    {
    public:
        // Specialization for StripedFileType
        typedef ValueParserT<INT_PARSER> ValueParser;

        template<typename T>
        static void SetValue(
            const char* inPtr,
            size_t      inLen,
            const T&    inDefaultValue,
            T&          outValue)
        {
            ValueParser::SetValue(inPtr, inLen, inDefaultValue, outValue);
        }
        template<typename T>
        static bool ParseInt(
            const char*& ioPtr,
            size_t       inLen,
            T&           outValue)
        {
            return ValueParser::ParseInt(ioPtr, inLen, outValue);
        }
        static void SetValue(
            const char*            inPtr,
            size_t                 inLen,
            const StripedFileType& inDefaultValue,
            StripedFileType&       outValue)
        {
            int theVal = 0;
            if (! ValueParser::ParseInt(inPtr, inLen, theVal)) {
                outValue = inDefaultValue;
                return;
            }
            switch (theVal) {
                case KFS_STRIPED_FILE_TYPE_NONE:
                    outValue = KFS_STRIPED_FILE_TYPE_NONE;
                    return;
                case KFS_STRIPED_FILE_TYPE_RS:
                    outValue = KFS_STRIPED_FILE_TYPE_RS;
                    return;
                default:
                    outValue = inDefaultValue;
            }
        }
    };
    class VParserDec
    {
    public:
        // Specialization for struct timeval
        typedef struct timeval        TimeVal;
        typedef VParser<DecIntParser> ValueParser;

        template<typename T>
        static void SetValue(
            const char* inPtr,
            size_t      inLen,
            const T&    inDefaultValue,
            T&          outValue)
        {
            ValueParser::SetValue(inPtr, inLen, inDefaultValue, outValue);
        }
        static void SetValue(
            const char*    inPtr,
            size_t         inLen,
            const TimeVal& inDefaultValue,
            TimeVal&       outValue)
        {
            if (! ValueParser::ParseInt(inPtr, inLen, outValue.tv_sec) ||
                    ! ValueParser::ParseInt(inPtr, inLen, outValue.tv_usec)) {
                outValue = inDefaultValue;
            }
        }
    };
    class VParserHex
    {
    public:
        // Specialization for struct timeval
        typedef struct timeval        TimeVal;
        typedef VParser<HexIntParser> ValueParser;

        template<typename T>
        static void SetValue(
            const char* inPtr,
            size_t      inLen,
            const T&    inDefaultValue,
            T&          outValue)
        {
            ValueParser::SetValue(inPtr, inLen, inDefaultValue, outValue);
        }
        static void SetValue(
            const char*    inPtr,
            size_t         inLen,
            const TimeVal& inDefaultValue,
            TimeVal&       outValue)
        {
            const int64_t kUses        = 1000000;
            int64_t       theTimeUsecs = 0;
            if (ValueParser::ParseInt(inPtr, inLen, theTimeUsecs)) {
                outValue.tv_sec  = theTimeUsecs / kUses;
                outValue.tv_usec = theTimeUsecs % kUses;
            } else {
                outValue = inDefaultValue;
            }
        }
    };
    typedef ObjectParser<Entry, VParserDec> Parser;
    typedef ObjectParser<Entry, VParserHex> HexParser;

    Entry              mEntry;
    bool               mHexParserFlag;
    BufferInputStream& mTmpInputStream;

    static const Parser&    sParser;
    static const HexParser& sHexParser;

    static const Parser& MakeParser()
    {
        static Parser sParser;
        return sParser
            .Def("Name",                 &Entry::filename                      )
            .Def("File-handle",          &Entry::fileId,        kfsFileId_t(-1))
            .Def("Type",                 &Entry::type                          )
            .Def("M-Time",               &Entry::mtime                         )
            .Def("C-Time",               &Entry::ctime                         )
            .Def("CR-Time",              &Entry::crtime                        )
            .Def("Replication",          &Entry::numReplicas,        int16_t(1))
            .Def("Chunk-count",          &Entry::subCount1                     )
            .Def("File-size",            &Entry::fileSize,       chunkOff_t(-1))
            .Def("Striper-type",         &Entry::striperType, KFS_STRIPED_FILE_TYPE_UNKNOWN)
            .Def("Num-stripes",          &Entry::numStripes                    )
            .Def("Num-recovery-stripes", &Entry::numRecoveryStripes            )
            .Def("Stripe-size",          &Entry::stripeSize                    )
            .Def("Chunk-offset",         &Entry::lastChunkOffset               )
            .Def("Chunk-handle",         &Entry::chunkId,       kfsFileId_t(-1))
            .Def("Chunk-version",        &Entry::chunkVersion,      int64_t(-1))
            .Def("Num-replicas",         &Entry::lastchunkNumReplicas          )
            .Def("Replicas",             &Entry::lastChunkReplicas             )
            .Def("User",                 &Entry::user,             kKfsUserNone)
            .Def("Group",                &Entry::group,           kKfsGroupNone)
            .Def("Mode",                 &Entry::mode,            kKfsModeUndef)
            .Def("File-count",           &Entry::subCount1,         int64_t(-1))
            .Def("Dir-count",            &Entry::subCount2,         int64_t(-1))
            .Def("Min-tier",             &Entry::minSTier,         kKfsSTierMax)
            .Def("Max-tier",             &Entry::maxSTier,         kKfsSTierMax)
            .DefDone()
        ;
    };
    // Short keys to save bandwidth / memory
    static const HexParser& MakeHexParser()
    {
        static HexParser sParser;
        return sParser
            .Def("N",  &Entry::filename                        )
            .Def("H",  &Entry::fileId,          kfsFileId_t(-1))
            .Def("T",  &Entry::type                            )
            .Def("M",  &Entry::mtime                           )
            .Def("C",  &Entry::ctime                           )
            .Def("CR", &Entry::crtime                          )
            .Def("R",  &Entry::numReplicas,          int16_t(1))
            .Def("CC", &Entry::subCount1                       )
            .Def("S",  &Entry::fileSize,         chunkOff_t(-1))
            .Def("ST", &Entry::striperType, KFS_STRIPED_FILE_TYPE_UNKNOWN)
            .Def("SC", &Entry::numStripes                      )
            .Def("SR", &Entry::numRecoveryStripes              )
            .Def("SS", &Entry::stripeSize                      )
            .Def("LO", &Entry::lastChunkOffset                 )
            .Def("LH", &Entry::chunkId,         kfsFileId_t(-1))
            .Def("LV", &Entry::chunkVersion,        int64_t(-1))
            .Def("LN", &Entry::lastchunkNumReplicas            )
            .Def("LR", &Entry::lastChunkReplicas               )
            .Def("U",  &Entry::user,               kKfsUserNone)
            .Def("G",  &Entry::group,             kKfsGroupNone)
            .Def("A",  &Entry::mode,              kKfsModeUndef)
            .Def("FC", &Entry::subCount1,           int64_t(-1))
            .Def("DC", &Entry::subCount2,           int64_t(-1))
            .Def("FT", &Entry::minSTier,           kKfsSTierMax)
            .Def("LT", &Entry::maxSTier,           kKfsSTierMax)
            .DefDone()
        ;
    }
};

const ReaddirPlusParser::Parser&    ReaddirPlusParser::sParser =
    ReaddirPlusParser::MakeParser();
const ReaddirPlusParser::HexParser& ReaddirPlusParser::sHexParser =
    ReaddirPlusParser::MakeHexParser();

bool
KfsClientImpl::Cache(time_t now, const string& dirname, kfsFileId_t dirFid,
    const KfsFileAttr& attr)
{
    if (attr.filename == "." || attr.filename == "..") {
        return true;
    }
    const string path = dirname + "/" + attr.filename;
    FAttr* fa = LookupFAttr(dirFid, attr.filename);
    if (fa) {
        UpdatePath(fa, path, false);
        FAttrLru::PushBack(mFAttrLru, *fa);
    } else {
        fa = NewFAttr(dirFid, attr.filename, path);
        if (! fa) {
            return false;
        }
    }
    *fa                    = attr;
    fa->validatedTime      = now;
    fa->generation         = mFAttrCacheGeneration;
    fa->staleSubCountsFlag = false;
    return true;
}

class KfsClientImpl::ReadDirPlusResponseParser
{
public:
    typedef KfsClientImpl::FAttr FAttr;

    ReadDirPlusResponseParser(
        KfsClientImpl&       inOuter,
        vector<KfsFileAttr>& inResult,
        bool                 inComputeFilesize,
        kfsFileId_t          inDirFid,
        time_t               inNow)
        : fileChunkInfo(),
          beginEntry("Begin-entry"),
          shortBeginEntry("B"),
          hasDirs(false),
          parser(outer.mTmpInputStream),
          result(inResult),
          computeFilesize(inComputeFilesize),
          outer(inOuter),
          dirFid(inDirFid),
          now(inNow)
        { result.clear(); }
    int operator()(
        const char* inBuf,
        size_t      inLen,
        int         inCount)
    {
        PropertiesTokenizer tokenizer(inBuf, inLen, false);
        tokenizer.Next();
        const PropertiesTokenizer::Token& beginToken =
            tokenizer.GetKey() == shortBeginEntry ?
                shortBeginEntry : beginEntry;
        if (&beginToken == &shortBeginEntry) {
            parser.SetUseHexParser();
        }
        for (int i = 0; i < inCount; i++) {
            if (tokenizer.GetKey() != beginToken) {
                return -EIO;
            }
            if (! parser.Parse(tokenizer)) {
                continue; // Skip empty entries.
            }
            result.push_back(KfsFileAttr(
                parser.GetFattr(), parser.GetNamePtr(), parser.GetNameLen()));
            KfsFileAttr& attr = result.back();
            if (attr.filename.empty()) {
                return -EIO;
            }
            if (attr.isDirectory) {
                if (hasDirs) {
                    continue;
                }
                if (attr.filename != "." && attr.filename != "..") {
                    hasDirs = true;
                }
                continue;
            }
            if (! computeFilesize || attr.fileSize >= 0) {
                continue;
            }
            FAttr* const fa = outer.LookupFAttr(dirFid, attr.filename);
            if (fa && ! fa->isDirectory && fa->fileSize >= 0) {
                if (outer.IsValid(*fa, now)) {
                    attr.fileSize = fa->fileSize;
                    continue;
                }
            }
            fileChunkInfo.resize(result.size());
            parser.LastChunkInfo(fileChunkInfo.back());
        }
        return 0;
    }
    void clear()
        { result.clear(); }

    vector<ChunkAttr>                fileChunkInfo;
    const PropertiesTokenizer::Token beginEntry;
    const PropertiesTokenizer::Token shortBeginEntry;
    bool                             hasDirs;
private:
    ReaddirPlusParser                parser;
    vector<KfsFileAttr>&             result;
    const bool                       computeFilesize;
    KfsClientImpl&                   outer;
    kfsFileId_t const                dirFid;
    const time_t                     now;
private:
    ReadDirPlusResponseParser(
        const ReadDirPlusResponseParser&);
    ReadDirPlusResponseParser& operator=(
        const ReadDirPlusResponseParser&);
};

int
KfsClientImpl::ReaddirPlus(const string& pathname, kfsFileId_t dirFid,
    vector<KfsFileAttr>& result, bool computeFilesize, bool updateClientCache)
{
    assert(mMutex.IsOwned());

    time_t const                      now = time(0);
    ReadDirPlusResponseParser         parser(
        *this, result, computeFilesize, dirFid, now);
    const PropertiesTokenizer::Token* beginEntryToken = 0;
    const PropertiesTokenizer::Token* nameEntryToken  = 0;
    const PropertiesTokenizer::Token  nameToken("Name");
    const PropertiesTokenizer::Token  nameTokenShort("N");
    const bool                        kGetLastChunkInfoIfSizeUnknown = true;
    ReaddirPlusOp                     op(
        0, dirFid, kGetLastChunkInfoIfSizeUnknown);
    ReaddirResult                     opResult;
    ReaddirResult*                    last  = &opResult;
    int                               count = 0;
    for (int retryCnt = kMaxReadDirRetries; ;) {
        op.seq                = 0;
        op.numEntries         = kMaxReaddirEntries;
        op.contentLength      = 0;
        op.hasMoreEntriesFlag = false;

        DoMetaOpWithRetry(&op);

        if (op.status < 0) {
            if (op.fnameStart.empty() ||
                    (op.status != -ENOENT && op.status != -EAGAIN)) {
                break;
            }
            if (--retryCnt <= 0) {
                KFS_LOG_STREAM_ERROR <<
                    pathname << ": id: " << dirFid <<
                    " directory has changed " <<
                    kMaxReadDirRetries <<
                    " times while attempting to list it; giving up" <<
                KFS_LOG_EOM;
                op.status = -EAGAIN;
                break;
            }
            opResult.Clear();
            op.fnameStart.clear();
            continue;
        }
        if (op.numEntries <= 0) {
            break;
        }
        if (op.contentLength <= 0) {
            op.status = -EIO;
            break;
        }
        // The response format:
        // Begin-entry <values> Begin-entry <values>
        // The last entry doesn't have a end-marker.
        if (! beginEntryToken && op.hasMoreEntriesFlag) {
            PropertiesTokenizer tokenizer(
                op.contentBuf, op.contentLength, false);
            tokenizer.Next();
            if (tokenizer.GetKey() == parser.shortBeginEntry) {
                nameEntryToken  = &nameTokenShort;
                beginEntryToken = &parser.shortBeginEntry;
            } else {
                nameEntryToken  = &nameToken;
                beginEntryToken = &parser.beginEntry;
            }
        }
        last = last->Set(op);
        count += op.numEntries;
        if (! op.hasMoreEntriesFlag) {
<<<<<<< HEAD
            break;
        }
        if (! last->GetLast(*beginEntryToken, *nameEntryToken, op.fnameStart)) {
            op.status = -EIO;
            break;
        }
    }
    if (op.status == 0) {
        result.reserve(count);
        op.status = opResult.Parse(parser);
=======
            break;
        }
        if (! last->GetLast(*beginEntryToken, *nameEntryToken, op.fnameStart)) {
            op.status = -EIO;
            break;
        }
    }
    if (op.status == 0) {
        result.reserve(count);
        KFS_LOG_STREAM_DEBUG <<
            "readdirplus parse: entries:" << count <<
        KFS_LOG_EOM;
        op.status = opResult.Parse(parser);
        KFS_LOG_STREAM_DEBUG <<
            "readdirplus parse done: entries: " << result.size() <<
        KFS_LOG_EOM;
>>>>>>> d1c4f101
    }
    if (op.status != 0) {
        result.clear();
        return op.status;
    }
    ComputeFilesizes(result, parser.fileChunkInfo);

    // if there are too many entries in the dir, then the caller is
    // probably scanning the directory.  don't put it in the cache
    string                 dirname(pathname);
    for (string::size_type len = dirname.size();
            len > 0 && dirname[len - 1] == '/';
            ) {
        dirname.erase(--len);
    }
    const size_t kMaxUpdateSize = 1 << 10;
    if (updateClientCache &&
            result.size() <= kMaxUpdateSize &&
            mFidNameToFAttrMap.size() < kMaxUpdateSize) {
        for (size_t i = 0; i < result.size(); i++) {
            if (! Cache(now, dirname, dirFid, result[i])) {
                break;
            }
        }
    } else if (updateClientCache && parser.hasDirs) {
        size_t dirCnt            = 0;
        size_t kMaxDirUpdateSize = 1024;
        for (size_t i = 0; i < result.size(); i++) {
            if (! result[i].isDirectory) {
                continue;
            }
            if (! Cache(now, dirname, dirFid, result[i]) ||
                    kMaxDirUpdateSize <= ++dirCnt) {
                break;
            }
        }
    }

    sort(result.begin(), result.end());
    if (! op.fnameStart.empty()) {
        // The meta server doesn't guarantee that listing restarts from the
        // exact same position if there were entry names hash collisions,
        // and the the name where collision occurred was used as cursor (the
        // restart point), and the entry was removed and added back right
        // before the next readdir rpc execution started.
        // This is due to b+tree ordering where newly added entries inserted
        // before the existing entries with the same keys. The name hash is
        // used as part of the b+tree key.
        // Remove duplicate entries, if any.
        result.erase(unique(result.begin(), result.end(),
            bind(&KfsFileAttr::filename, _1) ==
            bind(&KfsFileAttr::filename, _2)
        ), result.end());
    }
    return 0;
}

int
KfsClientImpl::Stat(const char *pathname, KfsFileAttr& kfsattr, bool computeFilesize)
{
    QCStMutexLocker l(mMutex);
    const bool kValidSubCountsRequiredFlag = true;
    return StatSelf(pathname, kfsattr, computeFilesize, 0, 0,
        kValidSubCountsRequiredFlag);
}

int
KfsClientImpl::Stat(int fd, KfsFileAttr& kfsattr)
{
    QCStMutexLocker l(mMutex);

    if (! valid_fd(fd)) {
        return -EBADF;
    }
    FileTableEntry& entry = *(mFileTable[fd]);
    kfsattr          = entry.fattr;
    kfsattr.filename = entry.name;
    return 0;
}

int
KfsClientImpl::StatSelf(const char* pathname, KfsFileAttr& kfsattr,
    bool computeFilesize, string* path, KfsClientImpl::FAttr** cattr,
    bool validSubCountsRequiredFlag)
{
    assert(mMutex.IsOwned());

    if (! pathname) {
        return -EFAULT;
    }
    if (! *pathname) {
        return -EINVAL;
    }
    if (pathname[0] == '/') {
        mTmpAbsPathStr = pathname;
    } else {
        mTmpAbsPathStr.assign(mCwd.data(), mCwd.length());
        mTmpAbsPathStr.append("/", 1);
        mTmpAbsPathStr.append(pathname);
    }
    FAttr* fa = LookupFAttr(mTmpAbsPathStr, path);
    if (! fa || (computeFilesize && ! fa->isDirectory && fa->fileSize < 0) ||
            (validSubCountsRequiredFlag && fa->staleSubCountsFlag) ||
            ! IsValid(*fa, time(0))) {
        kfsFileId_t parentFid;
        string      filename;
        string      tmpPath;
        string&     fpath = path ? *path : tmpPath;
        int res = GetPathComponents(
            mTmpAbsPathStr.c_str(), &parentFid, filename, &fpath);
        if (res == 0) {
            res = LookupAttr(parentFid, filename, fa, computeFilesize, fpath,
                validSubCountsRequiredFlag);
        }
        if (res < 0) {
            return res;
        }
    }
    if (fa) {
        kfsattr          = *fa;
        kfsattr.filename = fa->fidNameIt->first.second;
    }
    if (cattr) {
        *cattr = fa;
    }
    KFS_LOG_STREAM_DEBUG <<
        pathname << ": size: " << kfsattr.fileSize <<
    KFS_LOG_EOM;
    return 0;
}

int
KfsClientImpl::GetNumChunks(const char *pathname)
{
    QCStMutexLocker l(mMutex);

    KfsFileAttr attr;
    string      path;
    const int res = StatSelf(pathname, attr, false);
    if (res != 0) {
        return (res < 0 ? res : -res);
    }
    if (attr.isDirectory) {
        return -EISDIR;
    }
    return attr.chunkCount();
}


bool
KfsClientImpl::Exists(const char *pathname)
{
    KfsFileAttr attr;
    return (Stat(pathname, attr, false) == 0);
}

bool
KfsClientImpl::IsFile(const char *pathname)
{
    KfsFileAttr attr;
    return (Stat(pathname, attr, false) == 0 && ! attr.isDirectory);
}

bool
KfsClientImpl::IsDirectory(const char *pathname)
{
    KfsFileAttr attr;
    return (Stat(pathname, attr, false) == 0 && attr.isDirectory);
}

int
KfsClientImpl::LookupAttr(kfsFileId_t parentFid, const string& filename,
    KfsClientImpl::FAttr*& fa, bool computeFilesize, const string& path,
    bool validSubCountsRequiredFlag)
{
    assert(mMutex.IsOwned());

    if (parentFid < 0) {
        return -EINVAL;
    }
    if (! fa) {
        fa = LookupFAttr(path, 0);
        if (fa && (! validSubCountsRequiredFlag || ! fa->staleSubCountsFlag) &&
                (! computeFilesize || fa->isDirectory || fa->fileSize >= 0) &&
                IsValid(*fa, time(0))) {
            return 0;
        }
    }
    LookupOp op(0, parentFid, filename.c_str());
    DoMetaOpWithRetry(&op);
    if (op.status < 0) {
        Delete(fa);
        fa = 0;
        return op.status;
    }
    if (! op.fattr.isDirectory && computeFilesize && op.fattr.fileSize < 0) {
        op.fattr.fileSize = ComputeFilesize(op.fattr.fileId);
        if (op.fattr.fileSize < 0) {
            // We are asked for filesize and if we can't compute it, fail
            return -EIO;
        }
    }
    if (! fa) {
        fa = LookupFAttr(parentFid, filename);
    }
    if (fa) {
        // Update i-node cache.
        UpdatePath(fa, path);
        FAttrLru::PushBack(mFAttrLru, *fa);
    } else {
        fa = NewFAttr(parentFid, filename, path);
        if (! fa) {
            return -ENOMEM;
        }
    }
    *fa                    = op.fattr;
    fa->validatedTime      = time(0);
    fa->generation         = mFAttrCacheGeneration;
    fa->staleSubCountsFlag = false;
    return 0;
}

int
KfsClientImpl::Create(const char *pathname, int numReplicas, bool exclusive,
    int numStripes, int numRecoveryStripes, int stripeSize, int stripedType,
    bool forceTypeFlag, kfsMode_t mode, kfsSTier_t minSTier, kfsSTier_t maxSTier)
{
    QCStMutexLocker l(mMutex);
    return CreateSelf(pathname, numReplicas, exclusive,
        numStripes, numRecoveryStripes, stripeSize, stripedType, forceTypeFlag,
        mode, minSTier, maxSTier);
}

int
KfsClientImpl::CreateSelf(const char *pathname, int numReplicas, bool exclusive,
    int numStripes, int numRecoveryStripes, int stripeSize, int stripedType,
    bool forceTypeFlag, kfsMode_t mode, kfsSTier_t minSTier, kfsSTier_t maxSTier)
{
    if (! pathname || ! *pathname) {
        return -EINVAL;
    }

    assert(mMutex.IsOwned());
    int res = ValidateCreateParams(numReplicas, numStripes, numRecoveryStripes,
        stripeSize, stripedType, minSTier, maxSTier);
    if (res < 0) {
        return res;
    }
    kfsFileId_t parentFid;
    string      filename;
    string      path;
    const bool  kInvalidateSubCountsFlag = true;
    res = GetPathComponents(pathname, &parentFid, filename, &path,
        kInvalidateSubCountsFlag);
    Delete(LookupFAttr(parentFid, filename));
    if (res < 0) {
        KFS_LOG_STREAM_DEBUG <<
            pathname << ": GetPathComponents: " << res <<
        KFS_LOG_EOM;
        return res;
    }
    CreateOp op(0, parentFid, filename.c_str(), numReplicas, exclusive,
        Permissions(mEUser, mEGroup,
            mode != kKfsModeUndef ? (mode & ~mUMask) : mode),
        exclusive ? NextCreateId() : -1,
        minSTier, maxSTier
    );
    if (stripedType == KFS_STRIPED_FILE_TYPE_RS) {
        if (numStripes <= 0) {
            KFS_LOG_STREAM_DEBUG <<
                pathname << ": invalid stripe count: " << numStripes <<
            KFS_LOG_EOM;
            return -EINVAL;
        }
        if (numRecoveryStripes < 0) {
            KFS_LOG_STREAM_DEBUG <<
                pathname << ": invalid recovery stripe count: " <<
                    numRecoveryStripes <<
            KFS_LOG_EOM;
            return -EINVAL;
        }
        if (stripeSize < KFS_MIN_STRIPE_SIZE ||
                stripeSize > KFS_MAX_STRIPE_SIZE ||
                stripeSize % KFS_STRIPE_ALIGNMENT != 0 ||
                CHUNKSIZE % stripeSize != 0) {
            KFS_LOG_STREAM_DEBUG <<
                pathname << ": invalid stripe size: " << stripeSize <<
            KFS_LOG_EOM;
            return -EINVAL;
        }
        op.striperType        = KFS_STRIPED_FILE_TYPE_RS;
        op.numStripes         = numStripes;
        op.numRecoveryStripes = numRecoveryStripes;
        op.stripeSize         = stripeSize;
    } else if (stripedType != KFS_STRIPED_FILE_TYPE_NONE) {
        KFS_LOG_STREAM_DEBUG <<
            pathname << ": invalid striped file type: " << stripedType <<
        KFS_LOG_EOM;
        return -EINVAL;
    }
    DoMetaOpWithRetry(&op);
    if (op.status < 0) {
        KFS_LOG_STREAM_ERROR <<
            pathname << ": create: " << op.status << " " << op.statusMsg <<
        KFS_LOG_EOM;
        return op.status;
    }
    if (op.striperType != op.metaStriperType && forceTypeFlag) {
        KFS_LOG_STREAM_ERROR <<
            pathname << ": create: " << "striped file type " << op.striperType <<
            " is not supported " << " got: " << op.metaStriperType <<
        KFS_LOG_EOM;
        // Cleanup the file.
        RemoveOp rm(0, parentFid, filename.c_str(), pathname);
        DoMetaOpWithRetry(&rm);
        return -ENXIO;
    }

    // Do not attempt to re-use possibly existing file table entry.
    // If file existed and being written into it is moved into the dumpster by
    // the meta server.
    // An attempt to re-use the same file table entry would route the ios to the
    // previously existed file into newly created one.
    const int fte = AllocFileTableEntry(parentFid, filename, path);
    if (fte < 0) {      // XXX Too many open files
        KFS_LOG_STREAM_DEBUG <<
            pathname << ": AllocFileTableEntry: " << fte <<
        KFS_LOG_EOM;
        return fte;
    }

    // make it the same as creat(): equivalent to open(O_CREAT|O_WRONLY|O_TRUNC).
    FileTableEntry& entry = *mFileTable[fte];
    entry.openMode        = O_WRONLY;
    FileAttr& fa = entry.fattr;
    fa.Init(false);    // is an ordinary file
    fa.fileId      = op.fileId;
    fa.numReplicas = numReplicas;
    fa.fileSize    = 0; // presently CreateOp always deletes file if exists.
    if (op.metaStriperType != KFS_STRIPED_FILE_TYPE_NONE) {
        fa.numStripes         = (int16_t)numStripes;
        fa.numRecoveryStripes = (int16_t)numRecoveryStripes;
        fa.striperType        = (StripedFileType)stripedType;
        fa.stripeSize         = stripeSize;
    }
    static_cast<Permissions&>(fa) = op.permissions;
    // Set optimal io size, like open does.
    SetOptimalReadAheadSize(entry, mDefaultReadAheadSize);
    SetOptimalIoBufferSize(entry, mDefaultIoBufferSize);
    KFS_LOG_STREAM_DEBUG <<
        "created:"
        " fd: "       << fte <<
        " fileId: "   << entry.fattr.fileId <<
        " instance: " << entry.instance <<
        " mode: "     << entry.openMode <<
    KFS_LOG_EOM;

    return fte;
}

int
KfsClientImpl::Remove(const char* pathname)
{
    if (! pathname || ! *pathname) {
        return -EINVAL;
    }

    QCStMutexLocker l(mMutex);

    kfsFileId_t parentFid;
    string      filename;
    string      path;
    const bool  kInvalidateSubCountsFlag = true;
    int res = GetPathComponents(pathname, &parentFid, filename, &path,
        kInvalidateSubCountsFlag);
    if (res < 0) {
        return res;
    }
    RemoveOp op(0, parentFid, filename.c_str(), path.c_str());
    DoMetaOpWithRetry(&op);
    Delete(LookupFAttr(parentFid, filename));
    return op.status;
}

int
KfsClientImpl::Rename(const char* src, const char* dst, bool overwrite)
{
    if (! src || ! *src || ! dst || ! *dst) {
        return -EINVAL;
    }

    QCStMutexLocker l(mMutex);

    kfsFileId_t srcParentFid;
    string      srcFileName;
    string      srcPath;
    const bool  kInvalidateSubCountsFlag = true;
    int res = GetPathComponents(src, &srcParentFid, srcFileName, &srcPath,
        kInvalidateSubCountsFlag);
    if (res < 0) {
        KFS_LOG_STREAM_DEBUG << "reanme: " <<
            src << " " << dst << " status: " << res <<
        KFS_LOG_EOM;
        return res;
    }
    string      dstFileName;
    string      dstPath;
    kfsFileId_t dstParentFid;
    res = GetPathComponents(dst, &dstParentFid, dstFileName, &dstPath,
        kInvalidateSubCountsFlag);
    if (res < 0) {
        KFS_LOG_STREAM_DEBUG << "reanme: " <<
            src << " " << dst << " status: " << res <<
        KFS_LOG_EOM;
        return res;
    }
    if (srcParentFid == dstParentFid && dstFileName == srcFileName) {
        return 0; // src and dst are the same.
    }
    RenameOp op(0, srcParentFid, srcFileName.c_str(),
                dstPath.c_str(), srcPath.c_str(), overwrite);
    DoMetaOpWithRetry(&op);

    KFS_LOG_STREAM_DEBUG << "reanme: " <<
        srcPath << " " << dstPath << " status: " << op.status <<
    KFS_LOG_EOM;

    // Invalidate file attribute and the path cache
    bool invalidateFlag = true;
    for (string* pp = &srcPath; ; pp = &dstPath) {
        string& path = *pp;
        if (path.empty()) {
            continue;
        }
        if (*path.rbegin() != '/') {
            path += "/";
        }
        const size_t len      = path.length();
        int          maxInval =
            (int)min(size_t(256), mFidNameToFAttrMap.size() / 2 + 1);
        for (NameToFAttrMap::iterator it = mPathCache.lower_bound(path);
                it != mPathCache.end();
                ) {
            const string& cp = it->first;
            if (cp.length() < len || cp.compare(0, len, path) != 0) {
                break;
            }
            if (--maxInval < 0) {
                break;
            }
            FAttr* const fa = it->second;
            ++it;
            Delete(fa);
        }
        if (maxInval < 0) {
            InvalidateAllCachedAttrs();
            invalidateFlag = false;
            break;
        }
        if (pp == &dstPath) {
            break;
        }
    }
    if (invalidateFlag) {
        Delete(LookupFAttr(srcParentFid, srcFileName));
        Delete(LookupFAttr(dstParentFid, dstFileName));
    }
    return op.status;
}

void
KfsClientImpl::InvalidateAttribute(const string& pathname,
    bool countsOnlyFlag, bool deleteAttrFlag)
{
    string pathstr(pathname);
    kfsFileId_t parentFid;
    string      name;
    bool        startFlag = true;
    for (size_t len = pathstr.length(); len > 0;  pathstr.erase(len)) {
        size_t            pos = len - 1;
        const char* const p   = pathstr.c_str();
        while (pos > 0 && p[pos] == '/') {
            --pos;
        }
        if (pos < len - 1) {
            pathstr.erase(pos);
        }
        len = pathstr.rfind('/');
        if (len == string::npos) {
            break;
        }
        if (len == 0 && pos > 0) {
            len++;
        }
        const bool deleteFlag = ! countsOnlyFlag ||
            (startFlag && deleteAttrFlag);
        startFlag = false;
        NameToFAttrMap::iterator const it = mPathCache.find(pathstr);
        if (it != mPathCache.end()) {
            if (deleteFlag) {
                Delete(it->second);
            } else {
                it->second->staleSubCountsFlag = true;
            }
            continue;
        }
        if (GetPathComponents(pathstr.c_str(), &parentFid, name) != 0) {
            continue;
        }
        FAttr* const fa = LookupFAttr(parentFid, name);
        if (! fa) {
            continue;
        }
        if (deleteFlag) {
            Delete(fa);
        } else {
            fa->staleSubCountsFlag = true;
        }
    }
}

int
KfsClientImpl::CoalesceBlocks(const char* src, const char* dst, chunkOff_t *dstStartOffset)
{
    if (! src || ! dst || ! *src || ! *dst) {
        return -EINVAL;
    }

    QCStMutexLocker l(mMutex);

    kfsFileId_t srcParentFid;
    string      srcFileName;
    string      srcPath;
    const bool  kInvalidateSubCountsFlag = true;
    int res = GetPathComponents(src, &srcParentFid, srcFileName, &srcPath,
        kInvalidateSubCountsFlag);
    if (res < 0) {
        KFS_LOG_STREAM_DEBUG << "coalesce: " <<
            src << " " << dst << " status: " << res <<
        KFS_LOG_EOM;
        return res;
    }
    string      dstFileName;
    string      dstPath;
    kfsFileId_t dstParentFid;
    res = GetPathComponents(dst, &dstParentFid, dstFileName, &dstPath,
        kInvalidateSubCountsFlag);
    if (res < 0) {
        KFS_LOG_STREAM_DEBUG << "coalesce: " <<
            src << " " << dst << " status: " << res <<
        KFS_LOG_EOM;
        return res;
    }
    if (srcParentFid == dstParentFid && dstFileName == srcFileName) {
        return 0; // src and dst are the same.
    }
    CoalesceBlocksOp op(0, srcPath.c_str(), dstPath.c_str());
    DoMetaOpWithRetry(&op);
    if (dstStartOffset) {
        *dstStartOffset = op.dstStartOffset;
    }
    Delete(LookupFAttr(srcParentFid, srcFileName));
    Delete(LookupFAttr(dstParentFid, dstFileName));
    return op.status;
}

int
KfsClientImpl::SetMtime(const char *pathname, const struct timeval &mtime)
{
    if (! pathname || ! *pathname) {
        return -EINVAL;
    }

    QCStMutexLocker l(mMutex);

    kfsFileId_t parentFid;
    string      fileName;
    string      path;
    const int res = GetPathComponents(pathname, &parentFid, fileName, &path);
    if (res < 0) {
        return res;
    }
    SetMtimeOp op(0, path.c_str(), mtime);
    DoMetaOpWithRetry(&op);
    Delete(LookupFAttr(parentFid, fileName));
    return op.status;
}

int
KfsClientImpl::OpenDirectory(const char *pathname)
{
    if (! pathname || ! *pathname) {
        return -EINVAL;
    }

    QCStMutexLocker l(mMutex);

    string path;
    const bool kCacheAttributesFlag = false;
    const int fd = OpenSelf(pathname, O_RDONLY,
        3, 0, 0, 0, KFS_STRIPED_FILE_TYPE_NONE, kKfsSTierMax, kKfsSTierMax,
        kCacheAttributesFlag, kKfsModeUndef, &path);
    if (fd < 0) {
        return fd;
    }
    FileTableEntry& entry = *(mFileTable[fd]);
    if (! entry.fattr.isDirectory) {
        ReleaseFileTableEntry(fd);
        return -ENOTDIR;
    }
    assert(! entry.dirEntries);
    entry.dirEntries = new vector<KfsFileAttr>();
    const int res = ReaddirPlus(path, entry.fattr.fileId, *entry.dirEntries, true);
    if (res < 0) {
        Close(fd);
        return res;
    }
    return fd;
}

static inline int WriteInt16(int8_t* ptr, int16_t val)
{
    ptr[1] = (int8_t)val;
    val >>= 8;
    ptr[0] = (int8_t)val;
    return 2;
}

static inline int WriteInt32(int8_t* ptr, int32_t val)
{
    ptr[3] = (int8_t)val;
    val >>= 8;
    ptr[2] = (int8_t)val;
    val >>= 8;
    ptr[1] = (int8_t)val;
    val >>= 8;
    ptr[0] = (int8_t)val;
    return 4;
}

static inline int WriteInt64(int8_t* ptr, int64_t val)
{
    WriteInt32(ptr,     (int32_t)(val >> 32));
    WriteInt32(ptr + 4, (int32_t)val);
    return 8;
}

int
KfsClientImpl::ReadDirectory(int fd, char* buf, size_t numBytes)
{
    if (! valid_fd(fd)) {
        return -EBADF;
    }
    FileTableEntry& entry = *(mFileTable[fd]);
    if (! entry.fattr.isDirectory) {
        return -ENOTDIR;
    }
    if (! entry.dirEntries) {
        return -EISDIR; // not opened with OpenDirectory().
    }
    const vector<KfsFileAttr>& dirEntries = *entry.dirEntries;
    if (entry.currPos.fileOffset < 0) {
        entry.currPos.fileOffset = 0;
    }
    int8_t*       ptr = (int8_t*)buf;
    int8_t* const end = ptr + numBytes;
    kfsUid_t      uid = kKfsUserNone;
    kfsGid_t      gid = kKfsGroupNone;
    time_t        now = time(0);
    string        uname;
    string        gname;
    for ( ; (size_t)entry.currPos.fileOffset < dirEntries.size();
                entry.currPos.fileOffset++) {
        const KfsFileAttr& attr = dirEntries[entry.currPos.fileOffset];
        int32_t unameLen;
        if (attr.user != uid) {
            uid      = attr.user;
            uname    = UidToName(uid, now);
            unameLen = (int32_t)uname.length();
        } else {
            unameLen = 0;
        }
        int32_t gnameLen;
        if (attr.group != gid) {
            gid      = attr.group;
            gname    = GidToName(gid, now);
            gnameLen = (int32_t)gname.length();
        } else {
            gnameLen = 0;
        }
        const int32_t nameLen   = (int32_t)attr.filename.length();
        const size_t  entrySize =
            (64 + 64 + 32 + 32 + 8 + 32 * 6 + 16 + 32 * 2 + 64) / 8 +
            nameLen + unameLen + gnameLen +
            (attr.isDirectory ? 2 * 64/8 : 0);
        if (nameLen <= 0) {
            continue;
        }
        if (ptr + entrySize > end) {
            break;
        }
        ptr += WriteInt64(ptr, (int64_t)attr.mtime.tv_sec * 1000 +
            attr.mtime.tv_usec / 1000);
        ptr += WriteInt64(ptr, attr.fileSize);
        ptr += WriteInt32(ptr, attr.numReplicas);
        ptr += WriteInt32(ptr, nameLen);
        *ptr++ = (int8_t)(attr.isDirectory ? 1 : 0);
        ptr += WriteInt32(ptr, attr.numStripes);
        ptr += WriteInt32(ptr, attr.numRecoveryStripes);
        ptr += WriteInt32(ptr, attr.striperType);
        ptr += WriteInt32(ptr, attr.stripeSize);
        ptr += WriteInt32(ptr, attr.user);
        ptr += WriteInt32(ptr, attr.group);
        ptr += WriteInt16(ptr, attr.mode);
        ptr += WriteInt64(ptr, attr.fileId);
        if (attr.isDirectory) {
            ptr += WriteInt64(ptr, attr.fileCount());
            ptr += WriteInt64(ptr, attr.dirCount());
        }
        ptr += WriteInt32(ptr, unameLen);
        ptr += WriteInt32(ptr, gnameLen);
        memcpy(ptr, attr.filename.data(), nameLen);
        ptr += nameLen;
        memcpy(ptr, uname.data(), unameLen);
        ptr += unameLen;
        memcpy(ptr, gname.data(), gnameLen);
        ptr += gnameLen;
    }
    if (ptr <= (int8_t*)buf && (size_t)entry.currPos.fileOffset <
            dirEntries.size()) {
        return -EINVAL; // buffer too small.
    }
    return (int)(ptr - (int8_t*)buf);
}

int
KfsClientImpl::Open(const char *pathname, int openMode, int numReplicas,
    int numStripes, int numRecoveryStripes, int stripeSize, int stripedType,
    kfsMode_t mode, kfsSTier_t minSTier, kfsSTier_t maxSTier)
{
    QCStMutexLocker l(mMutex);
    const bool kCacheAttributesFlag = false;
    return OpenSelf(pathname, openMode, numReplicas,
        numStripes, numRecoveryStripes, stripeSize, stripedType,
        minSTier, maxSTier, kCacheAttributesFlag, mode);
}

int
KfsClientImpl::CacheAttributes(const char *pathname)
{
    const bool kCacheAttributesFlag = true;
    return OpenSelf(pathname, 0, 0, 0, 0, 0, KFS_STRIPED_FILE_TYPE_NONE,
        kKfsSTierMax, kKfsSTierMax, kCacheAttributesFlag);
}

inline bool
CheckAccess(int openMode, kfsUid_t euser, kfsGid_t egroup, const FileAttr& fattr)
{
    return (
        ! fattr.IsAnyPermissionDefined() ||
        (((openMode & (O_WRONLY | O_RDWR | O_APPEND)) == 0 ||
            fattr.CanWrite(euser, egroup)) &&
        ((openMode != O_RDONLY && openMode != O_RDWR) ||
            fattr.CanRead(euser, egroup)))
    );
}

int
KfsClientImpl::OpenSelf(const char *pathname, int openMode, int numReplicas,
    int numStripes, int numRecoveryStripes, int stripeSize, int stripedType,
    kfsSTier_t minSTier, kfsSTier_t maxSTier,
    bool cacheAttributesFlag, kfsMode_t mode, string* path)
{
    if ((openMode & O_TRUNC) != 0 &&
            (openMode & (O_RDWR | O_WRONLY | O_APPEND)) == 0) {
        return -EINVAL;
    }

    kfsFileId_t parentFid = -1;
    string      filename;
    string      fpath;
    const int res = GetPathComponents(pathname, &parentFid, filename, &fpath);
    if (res < 0) {
        return res;
    }
    assert(! fpath.empty() && *fpath.begin() == '/' &&
        filename != "." && filename != "..");
    if (path) {
        *path = fpath;
    }
    LookupOp     op(0, parentFid, filename.c_str());
    FAttr*       fa                        = LookupFAttr(parentFid, filename);
    time_t const now                       = time(0);
    time_t const kShortenFileRevalidateSec = 8;
    if (fa && IsValid(*fa, now +
                (fa->isDirectory ? time_t(0) : kShortenFileRevalidateSec)) &&
            (fa->isDirectory || fa->fileSize > 0 ||
                (fa->fileSize == 0 && fa->chunkCount() <= 0)) &&
            CheckAccess(openMode, mEUser, mEGroup, *fa)) {
        UpdatePath(fa, fpath);
        op.fattr = *fa;
    } else {
        if (openMode == O_RDONLY) {
            op.status = LookupSelf(op, parentFid, filename, fa, now, fpath);
        } else {
            if (fa) {
                Delete(fa);
                fa = 0;
            }
            DoMetaOpWithRetry(&op);
        }
        if (op.status < 0) {
            if (! cacheAttributesFlag && (openMode & O_CREAT) != 0 &&
                    op.status == -ENOENT) {
                // file doesn't exist.  Create it
                const int fte = CreateSelf(pathname, numReplicas,
                    openMode & O_EXCL,
                    numStripes, numRecoveryStripes, stripeSize, stripedType,
                    false, mode, minSTier, maxSTier);
                if (fte >= 0 && (openMode & O_APPEND) != 0) {
                    FileTableEntry& entry = *mFileTable[fte];
                    assert(! entry.fattr.isDirectory);
                    entry.openMode |= O_APPEND;
                }
                return fte;
            }
            return op.status;
        }
        if (! CheckAccess(openMode, op.euser, op.egroup, op.fattr)) {
            KFS_LOG_STREAM_DEBUG <<
                "permission denied:"
                " fileId: "  << op.fattr.fileId <<
                " euser: "   << op.euser <<
                " egroup: "  << op.egroup <<
                " mode: "    << oct << op.fattr.mode << dec <<
                " user: "    << op.fattr.user <<
                " group: "   << op.fattr.group <<
            KFS_LOG_EOM;
            return -EACCES;
        }
        if (fa && openMode == O_RDONLY &&
                ! fa->isDirectory && 0 <= mFileAttributeRevalidateTime) {
            // Update the validate time in case if the meta server lookup took
            // non trivial amount of time, to make sure that the attribute is
            // still valid after open returns.
            fa->validatedTime = time(0);
        }
    }
    const FileAttr& fattr = op.fattr;
    // file exists; now fail open if: O_CREAT | O_EXCL
    if ((openMode & (O_CREAT|O_EXCL)) == (O_CREAT|O_EXCL)) {
        return -EEXIST;
    }
    if (fattr.isDirectory && openMode != O_RDONLY) {
        return -EISDIR;
    }

    const int fte = AllocFileTableEntry(parentFid, filename, fpath);
    if (fte < 0) { // Too many open files
        return fte;
    }

    FileTableEntry& entry = *mFileTable[fte];
    if (cacheAttributesFlag) {
        entry.openMode = 0;
    } else if ((openMode & O_RDWR) != 0) {
        entry.openMode = openMode & (O_RDWR | O_APPEND);
    } else if ((openMode & O_WRONLY) != 0) {
        entry.openMode = openMode & (O_WRONLY | O_APPEND);
    } else if ((openMode & O_APPEND) != 0) {
        entry.openMode = O_APPEND;
    } else if ((openMode & O_RDONLY) != 0) {
        entry.openMode = O_RDONLY;
    } else {
        entry.openMode = 0;
    }
    entry.fattr = fattr;
    const bool truncateFlag =
        ! cacheAttributesFlag && (openMode & O_TRUNC) != 0;
    if (truncateFlag) {
        if (entry.fattr.chunkCount() > 0 || entry.fattr.fileSize != 0) {
            const int res = TruncateSelf(fte, 0);
            if (res < 0) {
                ReleaseFileTableEntry(fte);
                Delete(fa);
                return res;
            }
        }
    } else if (entry.fattr.fileSize < 0 &&
            ! entry.fattr.isDirectory && entry.fattr.chunkCount() > 0) {
        entry.fattr.fileSize = ComputeFilesize(fattr.fileId);
        if (entry.fattr.fileSize < 0) {
            ReleaseFileTableEntry(fte);
            return -EIO;
        }
        // Update attribute cache file size.
        if (fa && entry.openMode == O_RDONLY) {
            fa->fileSize = entry.fattr.fileSize;
        }
    }
    if (! entry.fattr.isDirectory) {
        SetOptimalIoBufferSize(entry, mDefaultIoBufferSize);
        SetOptimalReadAheadSize(entry, mDefaultReadAheadSize);
        if (fa && entry.openMode != O_RDONLY) {
            Delete(fa); // Invalidate attribute cache entry if isn't read only.
        }
    }
    KFS_LOG_STREAM_DEBUG <<
        "opened:"
        " fd: "       << fte <<
        " fileId: "   << entry.fattr.fileId <<
        " instance: " << entry.instance <<
        " mode: "     << entry.openMode <<
    KFS_LOG_EOM;
    return fte;
}

int
KfsClientImpl::Close(int fd)
{
    KfsProtocolWorker::FileInstance fileInstance;
    KfsProtocolWorker::FileId       fileId;
    KfsProtocolWorker::RequestType  closeType;
    bool                            readCloseFlag;
    bool                            writeCloseFlag;
    int                             status = 0;
    {
        QCStMutexLocker l(mMutex);

        if (! valid_fd(fd)) {
            KFS_LOG_STREAM_DEBUG << "close: invalid fd: " << fd << KFS_LOG_EOM;
            return -EBADF;
        }
        FileTableEntry& entry = *mFileTable[fd];
        closeType      = (entry.openMode & O_APPEND) != 0 ?
            KfsProtocolWorker::kRequestTypeWriteAppendClose :
            KfsProtocolWorker::kRequestTypeWriteClose;
        fileId         = entry.fattr.fileId;
        fileInstance   = entry.instance;
        readCloseFlag  = entry.readUsedProtocolWorkerFlag && mProtocolWorker;
        writeCloseFlag = entry.usedProtocolWorkerFlag && mProtocolWorker;
        KFS_LOG_STREAM_DEBUG <<
            "closing:"
            " fd: "       << fd <<
            " fileId: "   << fileId <<
            " instance: " << fileInstance <<
            " read: "     << readCloseFlag <<
            " write: "    << writeCloseFlag <<
        KFS_LOG_EOM;
        if (writeCloseFlag) {
            // Invalidate the corresponding attribute if any.
            InvalidateAttributeAndCounts(entry.pathname);
            Delete(LookupFAttr(entry.parentFid, entry.name));
        }
        ReleaseFileTableEntry(fd);
    }
    if (writeCloseFlag) {
        const int ret = (int)mProtocolWorker->Execute(
            closeType,
            fileInstance,
            fileId
        );
        if (status == 0) {
            status = ret;
        }
    }
    if (readCloseFlag) {
        const int ret = (int)mProtocolWorker->Execute(
            KfsProtocolWorker::kRequestTypeReadClose,
            fileInstance + 1, // reader's instance always +1
            fileId
        );
        if (! writeCloseFlag && ret != 0 && status == 0) {
            status = ret;
        }
    }
    KFS_LOG_STREAM_DEBUG <<
        "closed:"
        " fd: "       << fd <<
        " fileId: "   << fileId <<
        " instance: " << fileInstance <<
        " read: "     << readCloseFlag <<
        " write: "    << writeCloseFlag <<
        " status: "   << status <<
    KFS_LOG_EOM;
    return status;
}

void
KfsClientImpl::SkipHolesInFile(int fd)
{
    QCStMutexLocker l(mMutex);

    if (! valid_fd(fd)) {
        return;
    }
    FileTableEntry& entry = *(mFileTable[fd]);
    entry.skipHoles          = true;
    entry.failShortReadsFlag = false;
}

int
KfsClientImpl::Sync(int fd)
{
    QCStMutexLocker l(mMutex);

    if (! valid_fd(fd)) {
        return -EBADF;
    }
    FileTableEntry& entry = *mFileTable[fd];
    if (entry.pending > 0 &&
            mProtocolWorker && entry.usedProtocolWorkerFlag) {
        const KfsProtocolWorker::FileId       fileId       = entry.fattr.fileId;
        const KfsProtocolWorker::FileInstance fileInstance = entry.instance;
        entry.pending = 0;
        l.Unlock();
        return (int)mProtocolWorker->Execute(
            (entry.openMode & O_APPEND) != 0 ?
                KfsProtocolWorker::kRequestTypeWriteAppend :
                KfsProtocolWorker::kRequestTypeWrite,
            fileInstance,
            fileId,
            0,
            0,
            0
        );
    }
    return 0;
}

int
KfsClientImpl::Truncate(int fd, chunkOff_t offset)
{
    const int syncRes = Sync(fd);
    if (syncRes < 0) {
        return syncRes;
    }
    QCStMutexLocker l(mMutex);
    return TruncateSelf(fd, offset);
}

int
KfsClientImpl::Truncate(const char* pathname, chunkOff_t offset)
{
    QCStMutexLocker l(mMutex);

    KfsFileAttr attr;
    string      path;
    const int   res = StatSelf(pathname, attr, false, &path);
    if (res != 0) {
        return (res < 0 ? res : -res);
    }
    if (attr.isDirectory) {
        return -EISDIR;
    }
    TruncateOp op(0, path.c_str(), attr.fileId, offset);
    op.checkPermsFlag = true;
    op.setEofHintFlag = attr.numStripes > 1;
    DoMetaOpWithRetry(&op);
    if (op.status != 0) {
        return op.status;
    }
    InvalidateAttributeAndCounts(path);
    return 0;
}

int
KfsClientImpl::TruncateSelf(int fd, chunkOff_t offset)
{
    assert(mMutex.IsOwned());

    if (! valid_fd(fd)) {
        return -EBADF;
    }
    // for truncation, file should be opened for writing
    if ((mFileTable[fd]->openMode & (O_RDWR | O_WRONLY | O_APPEND)) == 0) {
        return -EINVAL;
    }
    FdInfo(fd)->buffer.Invalidate();

    FileAttr *fa = FdAttr(fd);
    TruncateOp op(0, FdInfo(fd)->pathname.c_str(), fa->fileId, offset);
    op.setEofHintFlag = fa->numStripes > 1;
    DoMetaOpWithRetry(&op);
    int res = op.status;

    if (res == 0) {
        fa->fileSize = offset;
        if (fa->fileSize == 0) {
            fa->subCount1 = 0;
        }
        // else
        // chunkcount is off...but, that is ok; it is never exposed to
        // the end-client.

        gettimeofday(&fa->mtime, 0);
    }
    return res;
}

int
KfsClientImpl::PruneFromHead(int fd, chunkOff_t offset)
{
    const int syncRes = Sync(fd);
    if (syncRes < 0) {
        return syncRes;
    }

    QCStMutexLocker l(mMutex);

    if (! valid_fd(fd)) {
        return -EBADF;
    }
    // for truncation, file should be opened for writing
    if (mFileTable[fd]->openMode == O_RDONLY) {
        return -EINVAL;
    }
    FdInfo(fd)->buffer.Invalidate();

    // round-down to the nearest chunk block start offset
    offset = (offset / CHUNKSIZE) * CHUNKSIZE;

    FileAttr *fa = FdAttr(fd);
    TruncateOp op(0, FdInfo(fd)->pathname.c_str(), fa->fileId, offset);
    op.pruneBlksFromHead = true;
    DoMetaOpWithRetry(&op);
    int res = op.status;

    if (res == 0) {
        // chunkcount is off...but, that is ok; it is never exposed to
        // the end-client.
        gettimeofday(&fa->mtime, 0);
    }
    return res;
}

int
KfsClientImpl::GetDataLocation(const char *pathname, chunkOff_t start, chunkOff_t len,
                           vector< vector <string> > &locations)
{
    QCStMutexLocker l(mMutex);

    // Open the file and cache the attributes
    const int fd = CacheAttributes(pathname);
    if (fd < 0) {
        return fd;
    }
    const int ret = GetDataLocationSelf(fd, start, len, locations);
    ReleaseFileTableEntry(fd);
    return ret;
}

int
KfsClientImpl::GetDataLocation(int fd, chunkOff_t start, chunkOff_t len,
                               vector< vector <string> > &locations)
{
    QCStMutexLocker l(mMutex);
    return GetDataLocationSelf(fd, start, len, locations);
}

int
KfsClientImpl::GetDataLocationSelf(int fd, chunkOff_t start, chunkOff_t len,
    vector<vector<string> > &locations)
{
    assert(mMutex.IsOwned());

    if (! valid_fd(fd)) {
        return -EBADF;
    }
    int       res;
    ChunkAttr chunk;
    // locate each chunk and get the hosts that are storing the chunk.
    for (chunkOff_t pos = start / (chunkOff_t)CHUNKSIZE * (chunkOff_t)CHUNKSIZE;
            pos < start + len;
            pos += CHUNKSIZE) {
        if ((res = LocateChunk(fd, pos, chunk)) < 0) {
            return res;
        }
        locations.push_back(vector<string>());
        vector<string>& hosts = locations.back();
        const size_t cnt = chunk.chunkServerLoc.size();
        for (size_t i = 0; i < cnt; i++) {
            hosts.push_back(chunk.chunkServerLoc[i].hostname);
        }
    }

    return 0;
}

int16_t
KfsClientImpl::GetReplicationFactor(const char *pathname)
{
    KfsFileAttr attr;
    const int res = Stat(pathname, attr, false);
    if (res != 0) {
        return (res < 0 ? res : -res);
    }
    if (attr.isDirectory) {
        return -EISDIR;
    }
    return attr.numReplicas;
}

int16_t
KfsClientImpl::SetReplicationFactor(const char *pathname, int16_t numReplicas)
{
    QCStMutexLocker l(mMutex);

    KfsFileAttr attr;
    string      path;
    const int res = StatSelf(pathname, attr, false, &path);
    if (res != 0) {
        return (res < 0 ? res : -res);
    }
    if (attr.isDirectory) {
        return -EISDIR;
    }
    ChangeFileReplicationOp op(0, attr.fileId, numReplicas);
    DoMetaOpWithRetry(&op);
    InvalidateAttributeAndCounts(path);
    return (op.status <= 0 ? op.status : -op.status);
}

void
KfsClientImpl::SetDefaultIOTimeout(int nsecs)
{
    QCStMutexLocker l(mMutex);
    const int kMaxTimeout = numeric_limits<int>::max() / 1000;
    const int timeout = nsecs >= 0 ? min(kMaxTimeout, nsecs) : kMaxTimeout;
    if (timeout == mDefaultOpTimeout) {
        return;
    }
    mDefaultOpTimeout = timeout;
    if (mProtocolWorker) {
        mProtocolWorker->SetOpTimeoutSec(mDefaultOpTimeout);
        mProtocolWorker->SetMetaOpTimeoutSec(mDefaultOpTimeout);
    }
}

int
KfsClientImpl::GetDefaultIOTimeout() const
{
    QCStMutexLocker l(const_cast<KfsClientImpl*>(this)->mMutex);
    return mDefaultOpTimeout;
}

void
KfsClientImpl::SetRetryDelay(int nsecs)
{
    QCStMutexLocker l(mMutex);
    if (mRetryDelaySec == nsecs) {
        return;
    }
    mRetryDelaySec = nsecs;
    if (mProtocolWorker) {
        mProtocolWorker->SetTimeSecBetweenRetries(mRetryDelaySec);
        mProtocolWorker->SetMetaTimeSecBetweenRetries(mRetryDelaySec);
    }
}

int
KfsClientImpl::GetRetryDelay() const
{
    QCStMutexLocker l(const_cast<KfsClientImpl*>(this)->mMutex);
    return mRetryDelaySec;
}

void
KfsClientImpl::SetMaxRetryPerOp(int retryCount)
{
    QCStMutexLocker l(mMutex);
    if (mMaxNumRetriesPerOp == retryCount) {
        return;
    }
    mMaxNumRetriesPerOp = retryCount;
    if (mProtocolWorker) {
        mProtocolWorker->SetMaxRetryCount(mMaxNumRetriesPerOp);
        mProtocolWorker->SetMetaMaxRetryCount(mMaxNumRetriesPerOp);
    }
}

void
KfsClientImpl::StartProtocolWorker()
{
    assert(mMutex.IsOwned());
    if (mProtocolWorker) {
        return;
    }
    KfsProtocolWorker::Parameters params;
    if (mProtocolWorkerAuthCtx.IsEnabled()) {
        params.mAuthContextPtr = &mProtocolWorkerAuthCtx;
    }
    mProtocolWorker = new KfsProtocolWorker(
        mMetaServerLoc.hostname,
        mMetaServerLoc.port,
        &params
    );
    mProtocolWorker->SetOpTimeoutSec(mDefaultOpTimeout);
    mProtocolWorker->SetMetaOpTimeoutSec(mDefaultOpTimeout);
    mProtocolWorker->SetMaxRetryCount(mMaxNumRetriesPerOp);
    mProtocolWorker->SetMetaMaxRetryCount(mMaxNumRetriesPerOp);
    mProtocolWorker->SetTimeSecBetweenRetries(mRetryDelaySec);
    mProtocolWorker->SetMetaTimeSecBetweenRetries(mRetryDelaySec);
    mProtocolWorker->Start();
}

int
KfsClientImpl::GetMaxRetryPerOp() const
{
    QCStMutexLocker l(const_cast<KfsClientImpl*>(this)->mMutex);
    return mMaxNumRetriesPerOp;
}

void
KfsClientImpl::SetEOFMark(int fd, chunkOff_t offset)
{
    QCStMutexLocker l(mMutex);

    if (! valid_fd(fd) || FdAttr(fd)->isDirectory) {
        return;
    }
    FdInfo(fd)->eofMark = offset;
}

chunkOff_t
KfsClientImpl::Seek(int fd, chunkOff_t offset)
{
    return Seek(fd, offset, SEEK_SET);
}

chunkOff_t
KfsClientImpl::Seek(int fd, chunkOff_t offset, int whence)
{
    QCStMutexLocker l(mMutex);

    if (! valid_fd(fd)) {
        return -EBADF;
    }
    FileTableEntry& entry = *(mFileTable[fd]);
    if (entry.fattr.isDirectory) {
        return -EINVAL;
    }

    chunkOff_t newOff;
    switch (whence) {
    case SEEK_SET:
        newOff = offset;
        break;
    case SEEK_CUR:
        newOff = entry.currPos.fileOffset + offset;
        break;
    case SEEK_END:
        newOff = entry.fattr.fileSize + offset;
        break;
    default:
        return -EINVAL;
    }

    if (newOff < 0) {
        return -EINVAL;
    }
    entry.currPos.fileOffset = newOff;

    return newOff;
}

chunkOff_t
KfsClientImpl::Tell(int fd)
{
    QCStMutexLocker l(mMutex);

    if (! valid_fd(fd)) {
        return -EBADF;
    }
    FileTableEntry& entry = *(mFileTable[fd]);
    if (entry.fattr.isDirectory) {
        return -EINVAL;
    }

    return entry.currPos.fileOffset;
}

void
KfsClientImpl::SetMaxNumRetriesPerOp(int maxNumRetries)
{
    QCStMutexLocker l(mMutex);
    mMaxNumRetriesPerOp = maxNumRetries;
}

///
/// Given a chunk of file, find out where the chunk is hosted.
/// @param[in] fd  The index for an entry in mFileTable[] for which
/// we are trying find out chunk location info.
///
/// @param[in] chunkNum  The index in
/// mFileTable[fd]->cattr[] corresponding to the chunk for
/// which we are trying to get location info.
///
///
int
KfsClientImpl::LocateChunk(int fd, chunkOff_t chunkOffset, ChunkAttr& chunk)
{
    assert(mMutex.IsOwned() && valid_fd(fd) &&
        ! mFileTable[fd]->fattr.isDirectory);

    if (chunkOffset < 0) {
        return -EINVAL;
    }
    GetAllocOp op(0, mFileTable[fd]->fattr.fileId, chunkOffset);
    op.filename = mFileTable[fd]->pathname;
    DoMetaOpWithRetry(&op);
    if (op.status < 0) {
        KFS_LOG_STREAM_DEBUG <<
            "locate chunk failure: " << op.status <<
            " " <<  ErrorCodeToStr(op.status) <<
        KFS_LOG_EOM;
        return op.status;
    }
    chunk.chunkId        = op.chunkId;
    chunk.chunkVersion   = op.chunkVersion;
    chunk.chunkServerLoc = op.chunkServers;
    chunk.chunkSize      = -1;
    chunk.chunkOffset    = chunkOffset;
    return 0;
}

ssize_t
KfsClientImpl::SetDefaultIoBufferSize(size_t size)
{
    QCStMutexLocker lock(mMutex);
    mDefaultIoBufferSize = min((size_t)numeric_limits<int>::max(),
        (size + CHECKSUM_BLOCKSIZE - 1) /
                CHECKSUM_BLOCKSIZE * CHECKSUM_BLOCKSIZE);
    return mDefaultIoBufferSize;
}

ssize_t
KfsClientImpl::GetDefaultIoBufferSize() const
{
    QCStMutexLocker lock(const_cast<KfsClientImpl*>(this)->mMutex);
    return mDefaultIoBufferSize;
}

ssize_t
KfsClientImpl::SetIoBufferSize(int fd, size_t size)
{
    QCStMutexLocker lock(mMutex);
    if (! valid_fd(fd)) {
        return -EBADF;
    }
    return SetIoBufferSize(*mFileTable[fd], size);
}

ssize_t
KfsClientImpl::SetIoBufferSize(FileTableEntry& entry, size_t size, bool optimalFlag)
{
    int bufSize = (int)min((size_t)numeric_limits<int>::max(),
        size / CHECKSUM_BLOCKSIZE * CHECKSUM_BLOCKSIZE);
    FileAttr& attr = entry.fattr;
    if (bufSize > 0 &&
            attr.striperType != KFS_STRIPED_FILE_TYPE_NONE &&
            attr.stripeSize > 0 &&
            attr.numStripes > 0 &&
            attr.stripeSize < bufSize) {
        const int stripes =
            attr.numStripes + max(0, int(attr.numRecoveryStripes));
        const int stride  = attr.stripeSize * stripes;
        bufSize = (max(optimalFlag ? (1 << 20) * stripes : 0, bufSize) +
            stride - 1) / stride * stride;
    }
    entry.ioBufferSize = max(0, bufSize);
    return entry.ioBufferSize;
}

ssize_t
KfsClientImpl::GetIoBufferSize(int fd) const
{
    QCStMutexLocker lock(const_cast<KfsClientImpl*>(this)->mMutex);
    if (! valid_fd(fd)) {
        return -EBADF;
    }
    return mFileTable[fd]->ioBufferSize;
}

ssize_t
KfsClientImpl::SetDefaultReadAheadSize(size_t size)
{
    QCStMutexLocker lock(mMutex);
    mDefaultReadAheadSize = (size + CHECKSUM_BLOCKSIZE - 1) /
                CHECKSUM_BLOCKSIZE * CHECKSUM_BLOCKSIZE;
    return mDefaultReadAheadSize;
}

ssize_t
KfsClientImpl::GetDefaultReadAheadSize() const
{
    QCStMutexLocker lock(const_cast<KfsClientImpl*>(this)->mMutex);
    return mDefaultReadAheadSize;
}

void
KfsClientImpl::SetDefaultFullSparseFileSupport(bool flag)
{
    QCStMutexLocker lock(mMutex);
    mFailShortReadsFlag = ! flag;
}

int
KfsClientImpl::SetFullSparseFileSupport(int fd, bool flag)
{
    QCStMutexLocker lock(mMutex);
    if (! valid_fd(fd)) {
        return -EBADF;
    }
    mFileTable[fd]->failShortReadsFlag = ! flag;
    return 0;
}

void
KfsClientImpl::SetFileAttributeRevalidateTime(int secs)
{
    QCStMutexLocker lock(mMutex);
    mFileAttributeRevalidateTime = secs;
}

///
/// To compute the size of a file, determine what the last chunk in
/// the file happens to be (from the meta server); then, for the last
/// chunk, find its size and then add the size of remaining chunks
/// (all of which are assumed to be full).  The reason for asking the
/// meta server about the last chunk (and simply using chunkCount) is
/// that random writes with seeks affect where the "last" chunk of the
/// file happens to be: for instance, a file could have chunkCount = 1, but
/// that chunk could be the 10th chunk in the file---the first 9
/// chunks are just holes.
//
struct RespondingServer {
    KfsClientImpl&         client;
    const ChunkLayoutInfo& layout;
    int&                   status;
    chunkOff_t&            size;
    RespondingServer(KfsClientImpl& cli, const ChunkLayoutInfo& lay,
            chunkOff_t& sz, int& st)
        : client(cli), layout(lay), status(st), size(sz)
        {}
    bool operator() (ServerLocation loc)
    {
        status = -EIO;
        size   = -1;

        SizeOp sop(0, layout.chunkId, layout.chunkVersion);
        sop.status = -1;
        client.DoChunkServerOp(loc, sop);
        status = sop.status;
        if (status >= 0) {
            size = sop.size;
        }
        return status >= 0;
    }
};

struct RespondingServer2 {
    KfsClientImpl&         client;
    const ChunkLayoutInfo& layout;
    RespondingServer2(KfsClientImpl& cli, const ChunkLayoutInfo& lay)
        : client(cli), layout(lay)
        {}
    ssize_t operator() (const ServerLocation& loc)
    {
        SizeOp sop(0, layout.chunkId, layout.chunkVersion);
        client.DoChunkServerOp(loc, sop);
        if (sop.status < 0) {
            return -1;
        }
        return sop.size;
    }
};

int
KfsClientImpl::UpdateFilesize(int fd)
{
    QCStMutexLocker l(mMutex);

    if (! valid_fd(fd)) {
        return -EBADF;
    }
    FileTableEntry& entry = *(mFileTable[fd]);
    FAttr* fa = LookupFAttr(entry.parentFid, entry.name);
    if (fa && fa->generation != mFAttrCacheGeneration) {
        Delete(fa);
        fa = 0;
    }
    if (entry.fattr.isDirectory ||
            entry.fattr.striperType != KFS_STRIPED_FILE_TYPE_NONE) {
        LookupOp op(0, entry.parentFid, entry.name.c_str());
        DoMetaOpWithRetry(&op);
        if (op.status < 0) {
            Delete(fa);
            return op.status;
        }
        if (op.fattr.fileId != entry.fattr.fileId) {
            Delete(fa);
            return 0; // File doesn't exists anymore, or in the dumpster.
        }
        entry.fattr = op.fattr;
        if (fa) {
            *fa                    = op.fattr;
            fa->validatedTime      = time(0);
            fa->generation         = mFAttrCacheGeneration;
            fa->staleSubCountsFlag = false;
            FAttrLru::PushBack(mFAttrLru, *fa);
        }
        if (entry.fattr.fileSize >= 0 || entry.fattr.isDirectory) {
            return 0;
        }
    }
    const chunkOff_t res = ComputeFilesize(entry.fattr.fileId);
    if (res >= 0) {
        FdAttr(fd)->fileSize = res;
        if (fa) {
            fa->fileSize = res;
        }
    }
    return 0;
}

chunkOff_t
KfsClientImpl::ComputeFilesize(kfsFileId_t kfsfid)
{
    GetLayoutOp lop(0, kfsfid);
    lop.lastChunkOnlyFlag = true;
    DoMetaOpWithRetry(&lop);
    if (lop.status < 0) {
        KFS_LOG_STREAM_ERROR <<
            "failed to compute filesize fid: " << kfsfid <<
            " status: " << lop.status <<
        KFS_LOG_EOM;
        return -1;
    }
    if (lop.ParseLayoutInfo()) {
        KFS_LOG_STREAM_ERROR <<
            "failed to parse layout info fid: " << kfsfid <<
        KFS_LOG_EOM;
        return -1;
    }
    if (lop.chunks.empty()) {
        return 0;
    }
    const ChunkLayoutInfo& last = *lop.chunks.rbegin();
    chunkOff_t filesize = last.fileOffset;
    chunkOff_t endsize  = 0;
    int        rstatus  = 0;
    for (int retry = 0; retry < max(1, mMaxNumRetriesPerOp); retry++) {
        if (retry > 0) {
            Sleep(mRetryDelaySec);
        }
        if (find_if(last.chunkServers.begin(), last.chunkServers.end(),
                        RespondingServer(*this, last, endsize, rstatus)) !=
                    last.chunkServers.end()) {
            break;
        }
        KFS_LOG_STREAM_INFO <<
            "failed to connect to any server to get size of"
            " fid: "   << kfsfid <<
            " chunk: " << last.chunkId <<
            " retry: " << retry <<
            " max: "   << mMaxNumRetriesPerOp <<
        KFS_LOG_EOM;
    }
    if (rstatus < 0) {
        KFS_LOG_STREAM_ERROR <<
            "failed to get size for"
            " fid: "    << kfsfid <<
            " status: " << rstatus <<
        KFS_LOG_EOM;
        return -1;
    }

    if (filesize == 0 && endsize == 0 && ! lop.chunks.empty()) {
        // Make sure that the filesize is really 0: the file has one
        // chunk, but the size of that chunk is 0.  Sanity check with
        // all the servers that is really the case
        vector<ssize_t> chunksize;
        chunksize.resize(last.chunkServers.size(), -1);
        transform(last.chunkServers.begin(), last.chunkServers.end(),
            chunksize.begin(), RespondingServer2(*this, last));
        for (size_t i = 0; i < chunksize.size(); i++) {
            if (chunksize[i] > 0) {
                endsize = chunksize[i];
                break;
            }
        }
    }
    filesize += endsize;

    return filesize;
}

void
KfsClientImpl::ComputeFilesizes(vector<KfsFileAttr>& fattrs,
    const vector<ChunkAttr>& lastChunkInfo)
{
    const size_t cnt = lastChunkInfo.size();
    assert(cnt <= fattrs.size());
    for (size_t i = 0; i < cnt; i++) {
        KfsFileAttr& fa = fattrs[i];
        if (fa.isDirectory || fa.fileSize >= 0) {
            continue;
        }
        if (fa.chunkCount() == 0) {
            fa.fileSize = 0;
            continue;
        }
        const ChunkAttr& cattr  = lastChunkInfo[i];
        const size_t     locCnt = cattr.chunkServerLoc.size();
        for (size_t j = 0; j < locCnt; j++) {
            // get all the filesizes we can from this server
            ComputeFilesizes(fattrs, lastChunkInfo, i, cattr.chunkServerLoc[j]);
        }
        if (fa.fileSize < 0) {
            // If no replicas available return max possible size.
            fa.fileSize = cattr.chunkOffset + (chunkOff_t)CHUNKSIZE;
        }
    }
}

void
KfsClientImpl::ComputeFilesizes(vector<KfsFileAttr>& fattrs,
    const vector<ChunkAttr>& lastChunkInfo, size_t startIdx,
    const ServerLocation& loc)
{
    const size_t cnt = lastChunkInfo.size();
    for (size_t i = startIdx; i < cnt; i++) {
        KfsFileAttr& fa = fattrs[i];
        if (fa.isDirectory || fa.fileSize >= 0) {
            continue;
        }
        if (fa.chunkCount() == 0) {
            fa.fileSize = 0;
            continue;
        }
        const ChunkAttr& cattr = lastChunkInfo[i];
        vector<ServerLocation>::const_iterator const iter = find_if(
            cattr.chunkServerLoc.begin(),
            cattr.chunkServerLoc.end(),
            MatchingServer(loc)
        );
        if (iter == cattr.chunkServerLoc.end()) {
            continue;
        }
        SizeOp sop(0, cattr.chunkId, cattr.chunkVersion);
        DoChunkServerOp(loc, sop);
        if (! mChunkServer.IsConnected()) {
            return;
        }
        fa.fileSize = lastChunkInfo[i].chunkOffset;
        if (sop.status >= 0) {
            fa.fileSize += sop.size;
        }
    }
}

void
KfsClientImpl::OpDone(
    KfsOp*    inOpPtr,
    bool      inCanceledFlag,
    IOBuffer* inBufferPtr)
{
    assert(inOpPtr && ! inBufferPtr);
    if (inCanceledFlag && inOpPtr->status == 0) {
        inOpPtr->status    = -ECANCELED;
        inOpPtr->statusMsg = "canceled";
    }
    KFS_LOG_STREAM_DEBUG <<
        (inCanceledFlag ? "op canceled: " : "op completed: ") <<
        inOpPtr->Show() << " status: " << inOpPtr->status <<
        " msg: " << inOpPtr->statusMsg <<
    KFS_LOG_EOM;
    mNetManager.Shutdown(); // Exit service loop.
}

///
/// Wrapper for retrying ops with the metaserver.
///
void
KfsClientImpl::DoMetaOpWithRetry(KfsOp *op)
{
    if (! op) {
        KFS_LOG_STREAM_FATAL << "DoMetaOpWithRetry: invalid null oo" <<
        KFS_LOG_EOM;
        MsgLogger::Stop();
        abort();
        return;
    }
    DoServerOp(mMetaServer, mMetaServerLoc, *op);
}

void
KfsClientImpl::DoChunkServerOp(const ServerLocation& loc, KfsOp& op)
{
    DoServerOp(mChunkServer, loc, op);
}

void
KfsClientImpl::DoServerOp(KfsNetClient& server, const ServerLocation& loc, KfsOp& op)
{
    server.SetOpTimeoutSec(mDefaultOpTimeout);
    server.SetMaxRetryCount(mMaxNumRetriesPerOp);
    server.SetTimeSecBetweenRetries(mRetryDelaySec);
    if (! server.SetServer(loc)) {
        op.status = -EHOSTUNREACH;
        return;
    }
    if (! server.Enqueue(&op, this)) {
        KFS_LOG_STREAM_FATAL << "failed to enqueue op: " <<
            op.Show() <<
        KFS_LOG_EOM;
        MsgLogger::Stop();
        abort();
        return;
    }
    const bool     kWakeupAndCleanupFlag = false;
    QCMutex* const kNullMutexPtr         = 0;
    server.GetNetManager().MainLoop(kNullMutexPtr, kWakeupAndCleanupFlag);
    server.Cancel();
    KFS_LOG_STREAM_DEBUG <<
        op.Show() << " status: " << op.status <<
    KFS_LOG_EOM;
}

int
KfsClientImpl::FindFreeFileTableEntry()
{
    if (! mFreeFileTableEntires.empty()) {
        const int fte = mFreeFileTableEntires.back();
        assert(mFileTable[fte] == 0);
        mFreeFileTableEntires.pop_back();
        return fte;
    }
    const int last = (int)mFileTable.size();
    if (last < MAX_FILES) {     // Grow vector up to max. size
        mFileTable.push_back(0);
        return last;
    }
    return -EMFILE;             // No luck
}

void
KfsClientImpl::ValidateFAttrCache(time_t now, int maxScan)
{
    FAttr*       p;
    const time_t expire = now - mFileAttributeRevalidateTime;
    int          rem    = maxScan;
    while ((p = FAttrLru::Front(mFAttrLru)) &&
            (p->validatedTime < expire ||
                p->generation != mFAttrCacheGeneration)) {
        Delete(p);
        if (--rem < 0) {
            break;
        }
    }
}

KfsClientImpl::FAttr*
KfsClientImpl::LookupFAttr(kfsFileId_t parentFid, const string& name)
{
    FidNameToFAttrMap::const_iterator const it = mFidNameToFAttrMap.find(
        make_pair(parentFid, name));
    return (it == mFidNameToFAttrMap.end() ? 0 : it->second);
}

KfsClientImpl::FAttr*
KfsClientImpl::LookupFAttr(const string& pathname, string* path)
{
    if (pathname.empty() || pathname[0] != '/') {
        return 0;
    }
    NameToFAttrMap::const_iterator const it = mPathCache.find(pathname);
    if (it != mPathCache.end()) {
        if (path) {
            *path = it->first;
        }
        return it->second;
    }
    return 0;
}

KfsClientImpl::FAttr*
KfsClientImpl::NewFAttr(kfsFileId_t parentFid, const string& name,
    const string& pathname)
{
    if (mFidNameToFAttrMap.size() > 128 && ++mFattrCacheSkipValidateCnt > 512) {
        mFattrCacheSkipValidateCnt = 0;
        ValidateFAttrCache(time(0), 64);
    }
    const size_t kMaxInodeCacheSize = 16 << 10;
    for (size_t sz = mFidNameToFAttrMap.size();
            kMaxInodeCacheSize <= sz;
            sz--) {
        Delete(FAttrLru::Front(mFAttrLru));
    }
    FAttr* const fa = new (mFAttrPool.Allocate()) FAttr(mFAttrLru);
    pair<FidNameToFAttrMap::iterator, bool> const res =
        mFidNameToFAttrMap.insert(make_pair(make_pair(parentFid, name), fa));
    if (! res.second) {
        const FAttr* const cfa = res.first->second;
        KFS_LOG_STREAM_FATAL << "fattr entry already exists: " <<
            " parent: "  << parentFid <<
            " name: "    << name <<
            " path: "    << pathname <<
            " gen: "     << mFAttrCacheGeneration <<
            " entry:"
            " gen: "     << cfa->generation <<
            " path: "    << cfa->nameIt->first <<
        KFS_LOG_EOM;
        MsgLogger::Stop();
        abort();
    }
    fa->fidNameIt = res.first;
    if (! pathname.empty() && pathname[0] == '/' &&
            name != ".." && name != ".") {
        pair<NameToFAttrMap::iterator, bool> const
            res = mPathCache.insert(make_pair(pathname, fa));
        if (! res.second) {
            FAttr* const cfa = res.first->second;
            if (cfa->generation == mFAttrCacheGeneration ||
                    cfa->nameIt != res.first) {
                KFS_LOG_STREAM_FATAL << "fattr path entry already exists: " <<
                    " parent: "  << parentFid <<
                    " name: "    << name <<
                    " path: "    << pathname <<
                    " gen: "     << mFAttrCacheGeneration <<
                    " entry:"
                    " gen: "     << cfa->generation <<
                    " parent: "  << cfa->fidNameIt->first.first <<
                    " name: "    << cfa->fidNameIt->first.second <<
                KFS_LOG_EOM;
                MsgLogger::Stop();
                abort();
            }
            cfa->nameIt = mPathCacheNone;
            Delete(cfa);
            res.first->second = fa;
        }
        fa->nameIt = res.first;
    } else {
        fa->nameIt = mPathCacheNone;
    }
    return fa;
}

void
KfsClientImpl::Delete(KfsClientImpl::FAttr* fa)
{
    if (! fa) {
        return;
    }
    mFidNameToFAttrMap.erase(fa->fidNameIt);
    if (fa->nameIt != mPathCacheNone) {
        mPathCache.erase(fa->nameIt);
    }
    FAttrLru::Remove(mFAttrLru, *fa);
    fa->~FAttr();
    mFAttrPool.Deallocate(fa);
}

int
KfsClientImpl::AllocFileTableEntry(kfsFileId_t parentFid, const string& name,
    const string& pathname)
{
    const int fte = FindFreeFileTableEntry();
    if (fte < 0) {
        return fte;
    }
    mFileInstance += 2;
    FileTableEntry& entry =
        *(new FileTableEntry(parentFid, name, mFileInstance));
    mFileTable[fte] = &entry;
    InitPendingRead(entry);
    entry.pathname = pathname;
    entry.ioBufferSize = mDefaultIoBufferSize;
    entry.failShortReadsFlag = mFailShortReadsFlag;
    KFS_LOG_STREAM_DEBUG <<
        "allocated:"
        " fd: "       << fte <<
        " instance: " << entry.instance <<
        " mode: "     << entry.openMode <<
        " path: "     << entry.pathname <<
    KFS_LOG_EOM;
    return fte;
}

void
KfsClientImpl::ReleaseFileTableEntry(int fte)
{
    assert(valid_fd(fte));
    FileTableEntry& entry = *(mFileTable[fte]);
    mFileTable[fte] = 0;
    mFreeFileTableEntires.push_back(fte);
    KFS_LOG_STREAM_DEBUG <<
        "releasing:"
        " fd: "       << fte <<
        " instance: " << entry.instance <<
        " mode: "     << entry.openMode <<
        " path: "     << entry.pathname <<
        " fileId: "   << entry.fattr.fileId <<
    KFS_LOG_EOM;
    CancelPendingRead(entry);
    delete &entry;
}

void
KfsClientImpl::UpdatePath(KfsClientImpl::FAttr* fa, const string& path,
    bool copyPathFlag)
{
    if (! fa || fa->nameIt->first == path) {
        return;
    }
    if (fa->nameIt != mPathCacheNone) {
        mPathCache.erase(fa->nameIt);
    }
    const string& name = fa->fidNameIt->first.second;
    if (name == "." || name == ".." || path.empty() || path[0] != '/') {
        fa->nameIt = mPathCacheNone;
        return;
    }
    pair<NameToFAttrMap::iterator, bool> const res = mPathCache.insert(
        make_pair(copyPathFlag ? string(path.data(), path.length()) : path, fa)
    );
    if (res.second) {
        fa->nameIt = res.first;
        return;
    }
    res.first->second->nameIt = mPathCacheNone;
    res.first->second = fa;
    fa->nameIt = res.first;
}

///
/// Given a parentFid and a file in that directory, return the
/// corresponding entry in the file table.  If such an entry has not
/// been seen before, download the file attributes from the server and
/// save it in the file table.
///
int
KfsClientImpl::Lookup(kfsFileId_t parentFid, const string& name,
    KfsClientImpl::FAttr*& fa, time_t now, const string& path)
{
    assert(! path.empty() && *path.begin() == '/' &&
        name != "." && name != "..");

    fa = LookupFAttr(parentFid, name);
    if (fa && IsValid(*fa, now)) {
        UpdatePath(fa, path);
        return 0;
    }
    LookupOp op(0, parentFid, name.c_str());
    return LookupSelf(op, parentFid, name, fa, now, path);
}

int
KfsClientImpl::LookupSelf(LookupOp& op,
    kfsFileId_t parentFid, const string& name,
    KfsClientImpl::FAttr*& fa, time_t now, const string& path)
{
    DoMetaOpWithRetry(&op);
    if (op.status < 0) {
        if (fa) {
            Delete(fa);
        }
        return op.status;
    }
    // Update i-node cache.
    // This method presently called only from the path traversal.
    // Force new path string allocation to keep "path" buffer mutable,
    // assuming string class implementation with ref. counting, of course.
    if (fa) {
        UpdatePath(fa, path);
        FAttrLru::PushBack(mFAttrLru, *fa);
    } else if (! (fa = NewFAttr(parentFid, name,
            string(path.data(), path.length())))) {
        return -ENOMEM;
    }
    fa->validatedTime      = now;
    fa->generation         = mFAttrCacheGeneration;
    fa->staleSubCountsFlag = false;
    *fa                    = op.fattr;
    return 0;
}

int
KfsClientImpl::ValidateName(const string& name)
{
    const size_t len = name.length();
    if (len <= 0) {
        return -EINVAL;
    }
    if (len > MAX_FILENAME_LEN) {
        return -ENAMETOOLONG;
    }
    // For now do not allow leading or trailing spaces and \r \n anywhere,
    // as these aren't escaped yet.
    const char* nm = name.c_str();
    if (nm[0] <= ' ' || nm[len - 1] <= ' ') {
        return -ENOENT;
    }
    if (name.find_first_of("/\n\r") != string::npos) {
        return -ENOENT;
    }
    return 0;
}

///
/// Given a path, break it down into: parentFid and filename.  If the
/// path does not begin with "/", the current working directory is
/// inserted in front of it.
/// @param[in] path     The path string that needs to be extracted
/// @param[out] parentFid  The file-id corresponding to the parent dir
/// @param[out] name    The filename following the final "/".
/// @retval 0 on success; -errno on failure
///
int
KfsClientImpl::GetPathComponents(const char* pathname, kfsFileId_t* parentFid,
    string& name, string* path, bool invalidateSubCountsFlag,
    bool enforceLastDirFlag)
{
    if (! pathname) {
        return -EFAULT;
    }
    size_t       len = strlen(pathname);
    const char*  ptr = GetTmpAbsPath(pathname, len);
    if (! mTmpAbsPath.Set(ptr, len)) {
        return -EINVAL;
    }
    const size_t sz  = mTmpAbsPath.size();
    if (sz < 1 || mTmpAbsPath[0] != Path::Token("/", 1)) {
        return -EINVAL;
    }
    string& npath = path ? *path : mTmpCurPath;
    npath.clear();
    npath.reserve(min(MAX_PATH_NAME_LENGTH, len));
    mTmpPath.clear();
    mTmpPath.reserve(sz);
    mTmpPath.push_back(make_pair(ROOTFID, 0));
    *parentFid = ROOTFID;
    name       = mSlash;
    FAttr* fa;
    if (invalidateSubCountsFlag && (fa = LookupFAttr(*parentFid, name))) {
        fa->staleSubCountsFlag = true;
    }
    const Path::Token kThisDir(".",    1);
    const Path::Token kParentDir("..", 2);
    const time_t      now = sz <= 1 ? 0 : time(0);
    int               res = 0;
    for (size_t i = 1; i < sz; i++) {
        const Path::Token& dname = mTmpAbsPath[i];
        if (dname == kThisDir || dname.mLen <= 0) {
            continue;
        }
        if (dname == kParentDir) {
            const size_t psz = mTmpPath.size();
            if (psz <= 1) {
                assert(psz == 1);
                continue;
            }
            npath.erase(npath.length() -
                mTmpAbsPath[mTmpPath.back().second].mLen - 1);
            mTmpPath.pop_back();
            const TmpPath::value_type& back = mTmpPath.back();
            *parentFid = back.first;
            const Path::Token& nm = mTmpAbsPath[back.second];
            name.assign(nm.mPtr, nm.mLen);
            continue;
        }
        name.assign(dname.mPtr, dname.mLen);
        if ((res = ValidateName(name)) != 0) {
            break;
        }
        npath += mSlash;
        npath.append(dname.mPtr, dname.mLen);
        if (npath.length() > MAX_PATH_NAME_LENGTH) {
            res = -ENAMETOOLONG;
            break;
        }
        const bool lastFlag = i + 1 == sz;
        if (lastFlag && (! enforceLastDirFlag || ! mTmpAbsPath.IsDir())) {
            break;
        }
        fa = 0;
        if ((res = Lookup(*parentFid, name, fa, now, npath)) != 0) {
            break;
        }
        if (! fa->isDirectory) {
            res = -ENOTDIR;
            break;
        }
        if (invalidateSubCountsFlag) {
            fa->staleSubCountsFlag = true;
        }
        if (lastFlag) {
            break;
        }
        *parentFid = fa->fileId;
        mTmpPath.push_back(make_pair(*parentFid, i));
    }
    if (path && res == 0 && npath.empty()) {
        npath = name;
    }
    mTmpAbsPath.Clear();

    KFS_LOG_STREAM_DEBUG <<
        "path: "    << pathname <<
        " file: "   << name <<
        " npath: "  << (npath.empty() ? name : npath) <<
        " parent: " << *parentFid <<
        " ret: "    << res <<
    KFS_LOG_EOM;
    return res;
}

int
KfsClientImpl::GetReplication(const char* pathname,
    KfsFileAttr& attr, int& minChunkReplication, int& maxChunkReplication)
{
    QCStMutexLocker l(mMutex);

    int ret;
    if ((ret = StatSelf(pathname, attr, false))  < 0) {
        KFS_LOG_STREAM_DEBUG << (pathname ?  pathname : "null") << ": " <<
            ErrorCodeToStr(ret) <<
        KFS_LOG_EOM;
        return -ENOENT;
    }
    if (attr.isDirectory) {
        KFS_LOG_STREAM_DEBUG << pathname << ": is a directory" << KFS_LOG_EOM;
        return -EISDIR;
    }
    KFS_LOG_STREAM_DEBUG << "path: " << pathname <<
        " file id: " << attr.fileId <<
    KFS_LOG_EOM;

    GetLayoutOp lop(0, attr.fileId);
    DoMetaOpWithRetry(&lop);
    if (lop.status < 0) {
        KFS_LOG_STREAM_ERROR << "get layout failed on path: " << pathname << " "
             << ErrorCodeToStr(lop.status) <<
        KFS_LOG_EOM;
        return lop.status;
    }
    if (lop.ParseLayoutInfo()) {
        KFS_LOG_STREAM_ERROR << "unable to parse layout for path: " << pathname <<
        KFS_LOG_EOM;
        return -EFAULT;
    }
    maxChunkReplication = 0;
    if (lop.chunks.empty()) {
        minChunkReplication = 0;
    } else {
        minChunkReplication = numeric_limits<int>::max();
        for (vector<ChunkLayoutInfo>::const_iterator i = lop.chunks.begin();
                i != lop.chunks.end();
                ++i) {
            const int numReplicas = (int)i->chunkServers.size();
            if (numReplicas < minChunkReplication) {
                minChunkReplication = numReplicas;
            }
            if (numReplicas > maxChunkReplication) {
                maxChunkReplication = numReplicas;
            }
        }
    }
    if (attr.subCount1 < (int64_t)lop.chunks.size()) {
        attr.subCount1 = (int64_t)lop.chunks.size();
    }
    return 0;
}

int
KfsClientImpl::EnumerateBlocks(const char* pathname, KfsClient::BlockInfos& res)
{
    QCStMutexLocker l(mMutex);

    KfsFileAttr attr;
    int ret;
    if ((ret = StatSelf(pathname, attr, false))  < 0) {
        KFS_LOG_STREAM_DEBUG << (pathname ?  pathname : "null") << ": " <<
            ErrorCodeToStr(ret) <<
        KFS_LOG_EOM;
        return -ENOENT;
    }
    if (attr.isDirectory) {
        KFS_LOG_STREAM_DEBUG << pathname << ": is a directory" << KFS_LOG_EOM;
        return -EISDIR;
    }
    KFS_LOG_STREAM_DEBUG << "path: " << pathname <<
        " file id: " << attr.fileId <<
    KFS_LOG_EOM;

    GetLayoutOp lop(0, attr.fileId);
    DoMetaOpWithRetry(&lop);
    if (lop.status < 0) {
        KFS_LOG_STREAM_ERROR << "get layout failed on path: " << pathname << " "
             << ErrorCodeToStr(lop.status) <<
        KFS_LOG_EOM;
        return lop.status;
    }

    if (lop.ParseLayoutInfo()) {
        KFS_LOG_STREAM_ERROR << "unable to parse layout for path: " << pathname <<
        KFS_LOG_EOM;
        return -EINVAL;
    }

    vector<ssize_t> chunksize;
    for (vector<ChunkLayoutInfo>::const_iterator i = lop.chunks.begin();
            i != lop.chunks.end();
            ++i) {
        if (i->chunkServers.empty()) {
            res.push_back(KfsClient::BlockInfo());
            KfsClient::BlockInfo& chunk = res.back();
            chunk.offset  = i->fileOffset;
            chunk.id      = i->chunkId;
            chunk.version = i->chunkVersion;
            continue;
        }
        chunksize.clear();
        // Get the size for the chunk from all the responding servers
        chunksize.resize(i->chunkServers.size(), -1);
        transform(i->chunkServers.begin(), i->chunkServers.end(),
            chunksize.begin(), RespondingServer2(*this, *i));
        for (size_t k = 0; k < chunksize.size(); k++) {
            res.push_back(KfsClient::BlockInfo());
            KfsClient::BlockInfo& chunk = res.back();
            chunk.offset  = i->fileOffset;
            chunk.id      = i->chunkId;
            chunk.version = i->chunkVersion;
            chunk.size    = chunksize[k];
            chunk.server  = i->chunkServers[k];
        }
    }
    return 0;
}


int
KfsClientImpl::GetDataChecksums(const ServerLocation &loc,
    kfsChunkId_t chunkId, uint32_t *checksums, bool readVerifyFlag)
{
    GetChunkMetadataOp op(0, chunkId, readVerifyFlag);
    DoChunkServerOp(loc, op);
    if (op.status == -EBADCKSUM) {
        KFS_LOG_STREAM_INFO <<
            "Server " << loc <<
            " reports checksum mismatch for scrub read on"
            " chunk: " << chunkId <<
        KFS_LOG_EOM;
    }
    if (op.status < 0) {
        return op.status;
    }
    const size_t numChecksums = CHUNKSIZE / CHECKSUM_BLOCKSIZE;
    if (op.contentLength < numChecksums * sizeof(*checksums)) {
        return -EINVAL;
    }
    memcpy(checksums, op.contentBuf, numChecksums * sizeof(*checksums));
    return 0;
}

int
KfsClientImpl::VerifyDataChecksums(const char* pathname)
{
    KfsFileAttr attr;
    int         res;

    QCStMutexLocker l(mMutex);

    if ((res = StatSelf(pathname, attr, false))  < 0) {
        return res;
    }
    if (attr.isDirectory) {
        return -EISDIR;
    }
    return VerifyDataChecksumsFid(attr.fileId);
}

int
KfsClientImpl::VerifyDataChecksums(int fd)
{
    QCStMutexLocker l(mMutex);

    if (! valid_fd(fd)) {
        return -EBADF;
    }
    FileTableEntry& entry = *(mFileTable[fd]);
    if (entry.fattr.isDirectory) {
        return -EISDIR;
    }
    return VerifyDataChecksumsFid(entry.fattr.fileId);
}

int
KfsClientImpl::VerifyDataChecksumsFid(kfsFileId_t fileId)
{
    GetLayoutOp lop(0, fileId);
    DoMetaOpWithRetry(&lop);
    if (lop.status < 0) {
        KFS_LOG_STREAM_ERROR << "Get layout failed with error: "
             << ErrorCodeToStr(lop.status) <<
        KFS_LOG_EOM;
        return lop.status;
    }
    if (lop.ParseLayoutInfo()) {
        KFS_LOG_STREAM_ERROR << "unable to parse layout info" <<
        KFS_LOG_EOM;
        return -EINVAL;
    }
    const size_t numChecksums = CHUNKSIZE / CHECKSUM_BLOCKSIZE;
    scoped_array<uint32_t> chunkChecksums1;
    chunkChecksums1.reset(new uint32_t[numChecksums]);
    scoped_array<uint32_t> chunkChecksums2;
    chunkChecksums2.reset(new uint32_t[numChecksums]);
    for (vector<ChunkLayoutInfo>::const_iterator i = lop.chunks.begin();
            i != lop.chunks.end();
            ++i) {
        int ret;
        if ((ret = GetDataChecksums(
                i->chunkServers[0], i->chunkId, chunkChecksums1.get())) < 0) {
            KFS_LOG_STREAM_ERROR << "failed to get checksums from server " <<
                i->chunkServers[0] << " " << ErrorCodeToStr(ret) <<
            KFS_LOG_EOM;
            return ret;
        }
        for (size_t k = 1; k < i->chunkServers.size(); k++) {
            if ((ret = GetDataChecksums(
                    i->chunkServers[k], i->chunkId,
                    chunkChecksums2.get())) < 0) {
                KFS_LOG_STREAM_ERROR << "didn't get checksums from server: " <<
                    i->chunkServers[k] << " " << ErrorCodeToStr(ret) <<
                KFS_LOG_EOM;
                return ret;
            }
            bool mismatch = false;
            for (size_t v = 0; v < numChecksums; v++) {
                if (chunkChecksums1[v] != chunkChecksums2[v]) {
                    KFS_LOG_STREAM_ERROR <<
                        "checksum mismatch between servers: " <<
                        i->chunkServers[0] << " " << i->chunkServers[k] <<
                    KFS_LOG_EOM;
                    mismatch = true;
                }
            }
            if (mismatch) {
                return 1;
            }
        }
    }
    return 0;
}

int
KfsClientImpl::GetFileOrChunkInfo(kfsFileId_t fileId, kfsChunkId_t chunkId,
    KfsFileAttr& fattr, chunkOff_t& offset, int64_t& chunkVersion,
    vector<ServerLocation>& servers)
{
    QCStMutexLocker l(mMutex);
    GetPathNameOp op(0, fileId, chunkId);
    DoMetaOpWithRetry(&op);
    fattr          = op.fattr;
    fattr.filename = op.pathname;
    offset         = op.offset;
    chunkVersion   = op.chunkVersion;
    servers        = op.servers;
    return op.status;
}

int
KfsClientImpl::Chmod(const char* pathname, kfsMode_t mode)
{
    if (mode == kKfsModeUndef) {
        return -EINVAL;
    }

    QCStMutexLocker l(mMutex);

    KfsFileAttr attr;
    int         res;
    FAttr*      fa = 0;
    if ((res = StatSelf(pathname, attr, false, 0, &fa)) < 0) {
        return res;
    }
    if (! attr.IsAnyPermissionDefined()) {
        return 0; // permissions aren't supported by the meta server.
    }
    ChmodOp op(0, attr.fileId, mode & (attr.isDirectory ?
        kfsMode_t(Permissions::kDirModeMask) :
        kfsMode_t(Permissions::kFileModeMask)));
    DoMetaOpWithRetry(&op);
    if (op.status != 0) {
        return op.status;
    }
    if (fa && fa->isDirectory) {
        InvalidateAllCachedAttrs();
    }
    return 0;
}

kfsUid_t
KfsClientImpl::GetUserId()
{
    QCStMutexLocker l(mMutex);
    return mEUser;
}

int
KfsClientImpl::GetUserAndGroup(const char* user, const char* group,
    kfsUid_t& uid, kfsGid_t& gid)
{
    uid = kKfsUserNone;
    gid = kKfsGroupNone;

    QCStMutexLocker l(mMutex);

    const time_t now = time(0);
    if (user && *user) {
        uid = NameToUid(user, now);
        if (uid == kKfsUserNone) {
            return -EINVAL;
        }
    }
    if (group && *group) {
        gid = NameToGid(group, now);
        if (gid == kKfsGroupNone) {
            return -EINVAL;
        }
    }
    return 0;
}

template<typename T>
int
KfsClientImpl::RecursivelyApply(string& path, const KfsFileAttr& attr, T& functor)
{
    int          status   = 0;
    const size_t prevSize = path.size();
    if (! attr.filename.empty() && path != "/") {
        path += "/";
        path += attr.filename;
    }
    if (attr.isDirectory) {
        // don't compute any filesize; don't update client cache
        vector<KfsFileAttr> entries;
        if ((status = ReaddirPlus(
                path, attr.fileId, entries, false, false)) < 0) {
            entries.clear();
        }
        int res = 0;
        for (vector<KfsFileAttr>::const_iterator it = entries.begin();
                it != entries.end();
                ++it) {
            if (it->filename == "." || it->filename == "..") {
                continue;
            }
            if ((res = RecursivelyApply(path, *it, functor)) != 0) {
                path.resize(prevSize);
                return res;
            }
        }
    }
    status = functor(path, attr, status);
    path.resize(prevSize);
    return status;
}

template<typename T>
int
KfsClientImpl::RecursivelyApply(const char* pathname, T& functor)
{
    string path;
    path.reserve(MAX_PATH_NAME_LENGTH);
    path = pathname;
    KfsFileAttr attr;
    int res = StatSelf(pathname, attr, false);
    if (res != 0) {
        return res;
    }
    attr.filename.clear();
    res = RecursivelyApply(path, attr, functor);
    InvalidateAllCachedAttrs();
    return res;
}

int
KfsClientImpl::Chmod(int fd, kfsMode_t mode)
{
    QCStMutexLocker l(mMutex);

    if (! valid_fd(fd)) {
        return -EBADF;
    }
    if (mode == kKfsModeUndef) {
        return -EINVAL;
    }
    FileTableEntry& entry = *(mFileTable[fd]);
    if (! entry.fattr.IsAnyPermissionDefined()) {
        return 0; // permissions aren't supported by the meta server.
    }
    ChmodOp op(0, entry.fattr.fileId, mode & (entry.fattr.isDirectory ?
        kfsMode_t(Permissions::kDirModeMask) :
        kfsMode_t(Permissions::kFileModeMask)));
    DoMetaOpWithRetry(&op);
    if (op.status != 0) {
        return op.status;
    }
    entry.fattr.mode = op.mode;
    if (entry.fattr.isDirectory) {
        InvalidateAllCachedAttrs();
    }
    return 0;
}

class ChmodFunc
{
public:
    typedef KfsClient::ErrorHandler ErrorHandler;

    ChmodFunc(KfsClientImpl& cli, kfsMode_t mode,
        ErrorHandler& errHandler)
        : mCli(cli),
          mMode(mode),
          mErrHandler(errHandler)
        {}
    int operator()(const string& path, const KfsFileAttr& attr,
            int status) const
    {
        if (status != 0) {
            const int ret = mErrHandler(path, status);
            if (ret != 0) {
                return ret;
            }
        }
        ChmodOp op(0, attr.fileId, mMode & (attr.isDirectory ?
            kfsMode_t(Permissions::kDirModeMask) :
            kfsMode_t(Permissions::kFileModeMask)));
        mCli.DoMetaOpWithRetry(&op);
        if (op.status != 0) {
            const int ret = mErrHandler(path, op.status);
            if (ret != 0) {
                return ret;
            }
        }
        return 0;
    }
private:
    KfsClientImpl&  mCli;
    const kfsMode_t mMode;
    ErrorHandler&   mErrHandler;
};

int
KfsClientImpl::ChmodR(const char* pathname, kfsMode_t mode,
    KfsClientImpl::ErrorHandler* errHandler)
{
    QCStMutexLocker l(mMutex);

    DefaultErrHandler errorHandler;
    ChmodFunc funct(*this, mode, errHandler ? *errHandler : errorHandler);
    const int ret = RecursivelyApply(pathname, funct);
    return (errHandler ? ret : (ret != 0 ? ret : errorHandler.GetStatus()));
}

int
KfsClientImpl::Chown(int fd, const char* user, const char* group)
{
    kfsUid_t uid = kKfsUserNone;
    kfsGid_t gid = kKfsGroupNone;
    int      ret = GetUserAndGroup(user, group, uid, gid);
    if (ret != 0) {
        return ret;
    }
    return Chown(fd, uid, gid);
}

int
KfsClientImpl::Chown(int fd, kfsUid_t user, kfsGid_t group)
{
    if (user == kKfsUserNone && group == kKfsGroupNone) {
        return -EINVAL;
    }

    QCStMutexLocker l(mMutex);

    if (! valid_fd(fd)) {
        return -EBADF;
    }
    FileTableEntry& entry = *(mFileTable[fd]);
    if (! entry.fattr.IsAnyPermissionDefined()) {
        return 0; // permissions aren't supported by the meta server.
    }
    if (mEUser != kKfsUserRoot && (user == kKfsUserNone || user == mEUser) &&
            find(mGroups.begin(), mGroups.end(), group) ==
                mGroups.end()) {
        return -EPERM;
    }
    ChownOp op(0, entry.fattr.fileId, user, group);
    DoMetaOpWithRetry(&op);
    if (op.status != 0) {
        return op.status;
    }
    if (user != kKfsUserNone) {
        entry.fattr.user = user;
    }
    if (group != kKfsGroupNone) {
        entry.fattr.group = group;
    }
    return 0;
}

int
KfsClientImpl::Chown(const char* pathname, const char* user, const char* group)
{
    kfsUid_t uid = kKfsUserNone;
    kfsGid_t gid = kKfsGroupNone;
    int      ret = GetUserAndGroup(user, group, uid, gid);
    if (ret != 0) {
        return ret;
    }
    return Chown(pathname, uid, gid);
}

int
KfsClientImpl::Chown(const char* pathname, kfsUid_t user, kfsGid_t group)
{
    if (user == kKfsUserNone && group == kKfsGroupNone) {
        return -EINVAL;
    }

    QCStMutexLocker l(mMutex);

    KfsFileAttr attr;
    int         res;
    FAttr*      fa = 0;
    if ((res = StatSelf(pathname, attr, false, 0, &fa)) < 0) {
        return res;
    }
    if (! fa) {
        return -EFAULT;
    }
    if (! attr.IsAnyPermissionDefined()) {
        return 0; // permissions aren't supported by the meta server.
    }
    if (mEUser != kKfsUserRoot && (user == kKfsUserNone || user == mEUser) &&
            find(mGroups.begin(), mGroups.end(), group) ==
                mGroups.end()) {
        return -EPERM;
    }
    ChownOp op(0, attr.fileId, user, group);
    DoMetaOpWithRetry(&op);
    if (op.status != 0 || ! fa) {
        return op.status;
    }
    if (user != kKfsUserNone) {
        fa->user = user;
    }
    if (group != kKfsGroupNone) {
        fa->group = group;
    }
    if (fa->isDirectory) {
        InvalidateAllCachedAttrs();
    }
    return 0;
}

int
KfsClientImpl::ChownR(const char* pathname, const char* user, const char* group,
    KfsClientImpl::ErrorHandler* errHandler)
{
    kfsUid_t uid = kKfsUserNone;
    kfsGid_t gid = kKfsGroupNone;
    int      ret = GetUserAndGroup(user, group, uid, gid);
    if (ret != 0) {
        return ret;
    }
    return ChownR(pathname, uid, gid, errHandler);
}

class ChownFunc
{
public:
    typedef KfsClient::ErrorHandler ErrorHandler;

    ChownFunc(KfsClientImpl& cli, kfsUid_t user, kfsGid_t group,
        ErrorHandler& errHandler)
        : mCli(cli),
          mUser(user),
          mGroup(group),
          mErrHandler(errHandler)
        {}
    int operator()(const string& path, const KfsFileAttr& attr,
        int status) const
    {
        if (status != 0) {
            const int ret = mErrHandler(path, status);
            if (ret != 0) {
                return ret;
            }
        }
        ChownOp op(0, attr.fileId, mUser, mGroup);
        mCli.DoMetaOpWithRetry(&op);
        if (op.status != 0) {
            const int ret = mErrHandler(path, op.status);
            if (ret != 0) {
                return ret;
            }
        }
        return 0;
    }
private:
    KfsClientImpl& mCli;
    const kfsUid_t mUser;
    const kfsGid_t mGroup;
    ErrorHandler&  mErrHandler;
};

int
KfsClientImpl::ChownR(const char* pathname, kfsUid_t user, kfsGid_t group,
    KfsClientImpl::ErrorHandler* errHandler)
{
    QCStMutexLocker l(mMutex);

    if (mEUser != kKfsUserRoot && (user == kKfsUserNone || user == mEUser) &&
            find(mGroups.begin(), mGroups.end(), group) ==
                mGroups.end()) {
        return -EPERM;
    }
    DefaultErrHandler errorHandler;
    ChownFunc funct(*this, user, group, errHandler ? *errHandler : errorHandler);
    const int ret = RecursivelyApply(pathname, funct);
    return (errHandler ? ret : (ret != 0 ? ret : errorHandler.GetStatus()));
}

class SetReplicationFactorFunc
{
public:
    typedef KfsClient::ErrorHandler ErrorHandler;

    SetReplicationFactorFunc(KfsClientImpl& cli, int16_t repl,
        ErrorHandler& errHandler)
        : mCli(cli),
          mReplication(repl),
          mErrHandler(errHandler)
        {}
    int operator()(const string& path, const KfsFileAttr& attr,
        int status) const
    {
        if (status != 0) {
            const int ret = mErrHandler(path, status);
            if (ret != 0) {
                return ret;
            }
        }
        if (attr.isDirectory) {
            return 0;
        }
        ChangeFileReplicationOp op(0, attr.fileId, mReplication);
        mCli.DoMetaOpWithRetry(&op);
        if (op.status != 0) {
            const int ret = mErrHandler(path, op.status);
            if (ret != 0) {
                return ret;
            }
        }
        return 0;
    }
private:
    KfsClientImpl& mCli;
    const int16_t  mReplication;
    ErrorHandler&  mErrHandler;
};

int16_t
KfsClientImpl::SetReplicationFactorR(const char *pathname, int16_t numReplicas,
    KfsClientImpl::ErrorHandler* errHandler)
{
    QCStMutexLocker l(mMutex);

    // Even though meta server supports recursive set replication, do it one
    // file at a time, in order to prevent "DoS".
    // For this reason meta server might not support recursive version in the
    // future releases. 
    DefaultErrHandler errorHandler;
    SetReplicationFactorFunc funct(
        *this, numReplicas, errHandler ? *errHandler : errorHandler);
    const int ret = RecursivelyApply(pathname, funct);
    return (errHandler ? ret : (ret != 0 ? ret : errorHandler.GetStatus()));
}

void
KfsClientImpl::SetUMask(kfsMode_t mask)
{
    QCStMutexLocker l(mMutex);
    mUMask = mask & Permissions::kAccessModeMask;
}

kfsMode_t
KfsClientImpl::GetUMask()
{
    QCStMutexLocker l(mMutex);
    return mUMask;
}

int
KfsClientImpl::SetEUserAndEGroup(kfsUid_t user, kfsGid_t group,
    kfsGid_t* groups, int groupsCnt)
{
    return ClientsList::SetEUserAndEGroup(user, group, groups, groupsCnt);
}

int
KfsClientImpl::CompareChunkReplicas(const char* pathname, string& md5sum)
{
    QCStMutexLocker l(mMutex);

    KfsFileAttr attr;
    int         res;
    if ((res = StatSelf(pathname, attr, false))  < 0) {
        KFS_LOG_STREAM_ERROR <<
            (pathname ? pathname : "null") << ": " << ErrorCodeToStr(res) <<
        KFS_LOG_EOM;
        return res;
    }
    if (attr.isDirectory) {
        KFS_LOG_STREAM_ERROR << pathname << " is a directory" << KFS_LOG_EOM;
        return -EISDIR;
    }

    GetLayoutOp lop(0, attr.fileId);
    DoMetaOpWithRetry(&lop);
    if (lop.status < 0) {
        KFS_LOG_STREAM_ERROR << "get layout error: " <<
            ErrorCodeToStr(lop.status) <<
        KFS_LOG_EOM;
        return lop.status;
    }
    if (lop.ParseLayoutInfo()) {
        KFS_LOG_STREAM_ERROR << "Unable to parse layout info!" << KFS_LOG_EOM;
        return -EINVAL;
    }
    MdStream mdsAll;
    MdStream mds;
    bool     match = true;
    for (vector<ChunkLayoutInfo>::const_iterator i = lop.chunks.begin();
         i != lop.chunks.end();
         ++i) {
        LeaseAcquireOp leaseOp(0, i->chunkId, pathname);
        DoMetaOpWithRetry(&leaseOp);
        if (leaseOp.status < 0) {
            KFS_LOG_STREAM_ERROR << "failed to acquire lease: " <<
                " chunk: " << i->chunkId <<
                ErrorCodeToStr(leaseOp.status) <<
            KFS_LOG_EOM;
            return leaseOp.status;
        }
        mdsAll.flush();
        mds.Reset(&mdsAll);
        const int nbytes = GetChunkFromReplica(
            i->chunkServers[0], i->chunkId, i->chunkVersion, mds);
        if (nbytes < 0) {
            KFS_LOG_STREAM_ERROR << i->chunkServers[0] <<
                 ": " << ErrorCodeToStr(nbytes) <<
            KFS_LOG_EOM;
            match = false;
            continue;
        }
        const string md5sumFirst = mds.GetMd();
        mds.Reset();
        KFS_LOG_STREAM_DEBUG <<
            "chunk: "    << i->chunkId <<
            " replica: " << i->chunkServers[0] <<
            " size: "    << nbytes <<
            " md5sum: "  << md5sumFirst <<
        KFS_LOG_EOM;
        for (uint32_t k = 1; k < i->chunkServers.size(); k++) {
            mds.Reset();
            const int n = GetChunkFromReplica(
                i->chunkServers[k], i->chunkId, i->chunkVersion, mds);
            if (n < 0) {
                KFS_LOG_STREAM_ERROR << i->chunkServers[0] <<
                     ": " << ErrorCodeToStr(n) <<
                KFS_LOG_EOM;
                match = false;
                continue;
            }
            const string md5sumCur = mds.GetMd();
            KFS_LOG_STREAM_DEBUG <<
                "chunk: "    << i->chunkId <<
                " replica: " << i->chunkServers[k] <<
                " size: "    << nbytes <<
                " md5sum: "  << md5sumCur <<
            KFS_LOG_EOM;
            if (nbytes != n || md5sumFirst != md5sumCur) {
                match = false;
            }
            if (! match) {
                KFS_LOG_STREAM_ERROR <<
                    "chunk: " << i->chunkId <<
                    (nbytes != n ? "size" : "data") <<
                    " mismatch: " << i->chunkServers[0] <<
                    " size: "     << nbytes <<
                    " md5sum: "   << md5sumFirst <<
                    " vs "        << i->chunkServers[k] <<
                    " size: "     << n <<
                    " md5sum: "   << md5sumCur <<
                KFS_LOG_EOM;
            }
        }
        LeaseRelinquishOp lrelOp(0, i->chunkId, leaseOp.leaseId);
        DoMetaOpWithRetry(&lrelOp);
        if (leaseOp.status < 0) {
            KFS_LOG_STREAM_ERROR << "failed to relinquish lease: " <<
                " chunk: " << i->chunkId <<
                ErrorCodeToStr(lrelOp.status) <<
            KFS_LOG_EOM;
        }
    }
    md5sum = mdsAll.GetMd();
    return (match ? 0 : 1);
}

int
KfsClientImpl::GetChunkFromReplica(const ServerLocation& loc,
    kfsChunkId_t chunkId, int64_t chunkVersion, ostream& os)
{
    SizeOp sizeOp(0, chunkId, chunkVersion);
    DoChunkServerOp(loc, sizeOp);
    if (sizeOp.status < 0) {
        return sizeOp.status;
    }
    if (sizeOp.size <= 0) {
        return 0;
    }
    if ((chunkOff_t)CHUNKSIZE < sizeOp.size) {
        KFS_LOG_STREAM_ERROR <<
            "chunk size: " << sizeOp.size <<
            " exceeds max chunk size: " << CHUNKSIZE <<
        KFS_LOG_EOM;
        return -EINVAL;
    }
    chunkOff_t nread = 0;
    ReadOp op(0, chunkId, chunkVersion);
    while (nread < sizeOp.size) {
        op.seq           = 0;
        op.numBytes      = min(size_t(1) << 20, (size_t)(sizeOp.size - nread));
        op.offset        = nread;
        op.contentLength = 0;
        DoChunkServerOp(loc, op);
        if (op.status < 0) {
            nread = op.status;
            break;
        }
        if (op.numBytes != op.contentLength) {
            KFS_LOG_STREAM_ERROR <<
                "invalid read return: " << op.contentLength <<
                " exected: "            << op.numBytes <<
            KFS_LOG_EOM;
            nread = -EINVAL;
            break;
        }
        os.write(op.contentBuf, op.contentLength);
        nread += op.contentLength;
    }
    return (int)nread;
}

const string&
KfsClientImpl::UidToName(kfsUid_t uid, time_t now)
{
    if (uid == kKfsUserNone) {
        static string empty;
        return empty;
    }
    UserNames::const_iterator it = mUserNames.find(uid);
    if (it == mUserNames.end() || it->second.second < now) {
        struct passwd  pwebuf = {0};
        struct passwd* pwe    = 0;
        const int err = getpwuid_r((uid_t)uid,
            &pwebuf, mNameBuf, mNameBufSize, &pwe);
        string name;
        if (err || ! pwe) {
            ostream& os = mTmpOutputStream.Set(mTmpBuffer, kTmpBufferSize);
            os << uid;
            name.assign(mTmpBuffer, mTmpOutputStream.GetLength());
            mTmpOutputStream.Set();
        } else {
            name = pwe->pw_name;
        }
        pair<string, time_t> const val(
            name, now + mFileAttributeRevalidateTime);
        pair<UserNames::iterator, bool> const res = mUserNames.insert(
            make_pair(uid, val));
        if (! res.second) {
            res.first->second = val;
        }
        it = res.first;
    }
    return it->second.first;
}

const string&
KfsClientImpl::GidToName(kfsGid_t gid, time_t now)
{
    if (gid == kKfsGroupNone) {
        static string empty;
        return empty;
    }
    GroupNames::const_iterator it = mGroupNames.find(gid);
    if (it == mGroupNames.end() || it->second.second < now) {
        struct group  gbuf = {0};
        struct group* pge  = 0;
        const int err = getgrgid_r((gid_t)gid,
            &gbuf, mNameBuf, mNameBufSize, &pge);
        string name;
        if (err || ! pge) {
            ostream& os = mTmpOutputStream.Set(mTmpBuffer, kTmpBufferSize);
            os << gid;
            name.assign(mTmpBuffer, mTmpOutputStream.GetLength());
            mTmpOutputStream.Set();
        } else {
            name = pge->gr_name;
        }
        pair<string, time_t> const val(
            name, now + mFileAttributeRevalidateTime);
        pair<UserNames::iterator, bool> const res = mGroupNames.insert(
            make_pair(gid, val));
        if (! res.second) {
            res.first->second = val;
        }
        it = res.first;
    }
    return it->second.first;
}


kfsUid_t
KfsClientImpl::NameToUid(const string& name, time_t now)
{
    UserIds::const_iterator it = mUserIds.find(name);
    if (it == mUserIds.end() || it->second.second < now) {
        struct passwd  pwebuf = {0};
        struct passwd* pwe    = 0;
        const int err = getpwnam_r(name.c_str(),
            &pwebuf, mNameBuf, mNameBufSize, &pwe);
        kfsUid_t uid;
        if (err || ! pwe) {
            char* end = 0;
            uid = (kfsUid_t)strtol(name.c_str(), &end, 0);
            if (! end || *end > ' ') {
                uid = kKfsUserNone;
            }
        } else {
            uid = (kfsUid_t)pwe->pw_uid;
        }
        pair<kfsUid_t, time_t> const val(
            uid, now + mFileAttributeRevalidateTime);
        pair<UserIds::iterator, bool> const res = mUserIds.insert(
            make_pair(name, val));
        if (! res.second) {
            res.first->second = val;
        }
        it = res.first;
    }
    return it->second.first;
}

kfsGid_t
KfsClientImpl::NameToGid(const string& name, time_t now)
{
    GroupIds::const_iterator it = mGroupIds.find(name);
    if (it == mGroupIds.end() || it->second.second < now) {
        struct group  gbuf = {0};
        struct group* pge  = 0;
        const int err = getgrnam_r(name.c_str(),
            &gbuf, mNameBuf, mNameBufSize, &pge);
        kfsGid_t gid;
        if (err || ! pge) {
            char* end = 0;
            gid = (kfsUid_t)strtol(name.c_str(), &end, 0);
            if (! end || *end > ' ') {
                gid = kKfsGroupNone;
            }
        } else {
            gid = pge->gr_gid;
        }
        pair<kfsGid_t, time_t> const val(
            gid, now + mFileAttributeRevalidateTime);
        pair<GroupIds::iterator, bool> const res = mGroupIds.insert(
            make_pair(name, val));
        if (! res.second) {
            res.first->second = val;
        }
        it = res.first;
    }
    return it->second.first;
}

int
KfsClientImpl::GetUserAndGroupNames(kfsUid_t user, kfsGid_t group,
    string& uname, string& gname)
{
    QCStMutexLocker l(mMutex);
    const time_t now = time(0);
    if (user != kKfsUserNone) {
        uname = UidToName(user, now);
    }
    if (group != kKfsGroupNone) {
        gname = GidToName(group, now);
    }
    return 0;
}

} // client
} // KFS<|MERGE_RESOLUTION|>--- conflicted
+++ resolved
@@ -1709,11 +1709,7 @@
             return mNext;
         }
         mBuf   = op.contentBuf;
-<<<<<<< HEAD
-        mLen   = op.contentBufLen;
-=======
         mLen   = op.contentLength;
->>>>>>> d1c4f101
         mCount = op.numEntries;
         op.ReleaseContentBuf();
         op.contentLength = 0;
@@ -1951,9 +1947,6 @@
     }
     if (op.status == 0) {
         result.reserve(count);
-<<<<<<< HEAD
-        op.status = opResult.Parse(result);
-=======
         KFS_LOG_STREAM_DEBUG <<
             "readdir parse: entries:" << count <<
         KFS_LOG_EOM;
@@ -1961,7 +1954,6 @@
         KFS_LOG_STREAM_DEBUG <<
             "readdir parse: entries:" << result.size() <<
         KFS_LOG_EOM;
->>>>>>> d1c4f101
         if (op.status == 0) {
             sort(result.begin(), result.end());
             if (! op.fnameStart.empty()) {
@@ -2491,18 +2483,6 @@
         last = last->Set(op);
         count += op.numEntries;
         if (! op.hasMoreEntriesFlag) {
-<<<<<<< HEAD
-            break;
-        }
-        if (! last->GetLast(*beginEntryToken, *nameEntryToken, op.fnameStart)) {
-            op.status = -EIO;
-            break;
-        }
-    }
-    if (op.status == 0) {
-        result.reserve(count);
-        op.status = opResult.Parse(parser);
-=======
             break;
         }
         if (! last->GetLast(*beginEntryToken, *nameEntryToken, op.fnameStart)) {
@@ -2519,7 +2499,6 @@
         KFS_LOG_STREAM_DEBUG <<
             "readdirplus parse done: entries: " << result.size() <<
         KFS_LOG_EOM;
->>>>>>> d1c4f101
     }
     if (op.status != 0) {
         result.clear();
